/**
 * Copyright 2018 Google LLC. All Rights Reserved.
 *
 * Licensed under the Apache License, Version 2.0 (the "License");
 * you may not use this file except in compliance with the License.
 * You may obtain a copy of the License at
 *
 *     http://www.apache.org/licenses/LICENSE-2.0
 *
 * Unless required by applicable law or agreed to in writing, software
 * distributed under the License is distributed on an "AS IS" BASIS,
 * WITHOUT WARRANTIES OR CONDITIONS OF ANY KIND, either express or implied.
 * See the License for the specific language governing permissions and
 * limitations under the License.
 */

<<<<<<< HEAD
import { CollectionReference } from "@google-cloud/firestore";
import { OneTimeProductPurchase, SubscriptionPurchase, SkuType, Purchase, SubscriptionPurchaseV2 } from "./types/purchases";
import { PurchaseQueryError, PurchaseUpdateError } from "./types/errors";
import { OneTimeProductPurchaseImpl, mergePurchaseWithFirestorePurchaseRecord, SubscriptionPurchaseImpl, SubscriptionPurchaseImplV2 } from "./internal/purchases_impl";
import { DeveloperNotification, NotificationType } from "./types/notifications";

const REPLACED_PURCHASE_USERID_PLACEHOLDER = 'invalid';

/*
 * A class that provides user-purchase linking features
 */
export default class PurchaseManager {
  /*
   * This class is intended to be initialized by the library.
   * Library consumer should not initialize this class themselves.
   */
  constructor(private purchasesDbRef: CollectionReference, private playDeveloperApiClient: any) { };

  /*
   * Query a onetime product purchase by its package name, product Id (sku) and purchase token.
   * The method queries Google Play Developer API to get the latest status of the purchase,
   * then merge it with purchase ownership info stored in the library's managed Firestore database,
   * then returns the merge information as a OneTimeProductPurchase to its caller.
   */
  async queryOneTimeProductPurchase(packageName: string, sku: string, purchaseToken: string): Promise<OneTimeProductPurchase> {
    // STEP 1. Query Play Developer API to verify the purchase token
    const apiResponse = await new Promise((resolve, reject) => {
      this.playDeveloperApiClient.purchases.products.get({
        packageName: packageName,
        productId: sku,
        token: purchaseToken
      }, (err, result) => {
        if (err) {
          reject(this.convertPlayAPIErrorToLibraryError(err));
        } else {
          resolve(result.data);
        }
      })
    });

    // STEP 2. Look up purchase records from Firestore which matches this purchase token
    try {
      const purchaseRecordDoc = await this.purchasesDbRef.doc(purchaseToken).get();
      // Generate OneTimeProductPurchase object from Firestore response
      const now = Date.now();
      const onetimeProductPurchase = OneTimeProductPurchaseImpl.fromApiResponse(apiResponse, packageName, purchaseToken, sku, now);

      // Attempt to save purchase record cache to Firestore
      const firestoreObject = onetimeProductPurchase.toFirestoreObject();
      if (purchaseRecordDoc.exists) {
        // STEP 3a. We have this purchase cached in Firstore. Update our cache with the newly received response from Google Play Developer API
        await purchaseRecordDoc.ref.update(firestoreObject);

        // STEP 4a. Merge other fields of our purchase record in Firestore (such as userId) with our OneTimeProductPurchase object and return to caller.
        mergePurchaseWithFirestorePurchaseRecord(onetimeProductPurchase, purchaseRecordDoc.data());
        return onetimeProductPurchase;
      } else {
        // STEP 3b. This is a brand-new purchase. Save the purchase record to Firestore
        await purchaseRecordDoc.ref.set(firestoreObject);

        // STEP 4b. Return the OneTimeProductPurchase object.
        return onetimeProductPurchase;
      }
    } catch (err) {
      // Some unexpected error has occured while interacting with Firestore.
      const libraryError = new Error(err.message);
      libraryError.name = PurchaseQueryError.OTHER_ERROR;
      throw libraryError;
    }
  }

  /*
   * Query a subscription purchase by its package name, product Id (sku) and purchase token.
   * The method queries Google Play Developer API to get the latest status of the purchase,
   * then merge it with purchase ownership info stored in the library's managed Firestore database,
   * then returns the merge information as a SubscriptionPurchase to its caller.
   */
  querySubscriptionPurchase(packageName: string, sku: string, purchaseToken: string): Promise<SubscriptionPurchaseV2> {
    return this.querySubscriptionPurchaseWithTriggerV2(packageName, sku, purchaseToken);
  }

  /*
   * Actual private information of querySubscriptionPurchase(packageName, sku, purchaseToken)
   * It's expanded to support storing extra information only available via Realtime Developer Notification,
   * such as latest notification type.
   *  - triggerNotificationType is only neccessary if the purchase query action is triggered by a Realtime Developer notification
   */
  private async querySubscriptionPurchaseWithTrigger(packageName: string, sku: string, purchaseToken: string, triggerNotificationType?: NotificationType): Promise<SubscriptionPurchase> {
    // STEP 1. Query Play Developer API to verify the purchase token
    const apiResponse = await new Promise((resolve, reject) => {
      this.playDeveloperApiClient.purchases.subscriptions.get({
        packageName: packageName,
        subscriptionId: sku,
        token: purchaseToken
      }, (err, result) => {
        if (err) {
          reject(this.convertPlayAPIErrorToLibraryError(err));
        } else {
          resolve(result.data);
        }
      })
    });

    try {
      // STEP 2. Look up purchase records from Firestore which matches this purchase token
      const purchaseRecordDoc = await this.purchasesDbRef.doc(purchaseToken).get();

      // Generate SubscriptionPurchase object from Firestore response
      const now = Date.now();
      const subscriptionPurchase = SubscriptionPurchaseImpl.fromApiResponse(apiResponse, packageName, purchaseToken, sku, now);

      // Store notificationType to database if queryPurchase was triggered by a realtime developer notification
      if (triggerNotificationType !== undefined) {
        subscriptionPurchase.latestNotificationType = triggerNotificationType;
      }

      // Convert subscriptionPurchase object to a format that to be stored in Firestore
      const firestoreObject = subscriptionPurchase.toFirestoreObject();

      if (purchaseRecordDoc.exists) {
        // STEP 3a. We has this purchase cached in Firstore. Update our cache with the newly received response from Google Play Developer API
        await purchaseRecordDoc.ref.update(firestoreObject);

        // STEP 4a. Merge other fields of our purchase record in Firestore (such as userId) with our SubscriptionPurchase object and return to caller.
        mergePurchaseWithFirestorePurchaseRecord(subscriptionPurchase, purchaseRecordDoc.data());
        return subscriptionPurchase;
      } else {
        // STEP 3b. This is a brand-new subscription purchase. Just save the purchase record to Firestore
        await purchaseRecordDoc.ref.set(firestoreObject);

        if (subscriptionPurchase.linkedPurchaseToken) {
          // STEP 4b. This is a subscription purchase that replaced other subscriptions in the past. Let's disable the purchases that it has replaced.
          await this.disableReplacedSubscription(packageName, sku, subscriptionPurchase.linkedPurchaseToken);
        }

        // STEP 5. This is a brand-new subscription purchase. Just save the purchase record to Firestore and return an SubscriptionPurchase object with userId = null.
        return subscriptionPurchase;
      }
    } catch (err) {
      // Some unexpected error has occured while interacting with Firestore.
      const libraryError = new Error(err.message);
      libraryError.name = PurchaseQueryError.OTHER_ERROR;
      throw libraryError;
    }
  }

  /*
   * Actual private information of querySubscriptionPurchase(packageName, sku, purchaseToken)
   * It's expanded to support storing extra information only available via Realtime Developer Notification,
   * such as latest notification type.
   *  - triggerNotificationType is only neccessary if the purchase query action is triggered by a Realtime Developer notification
   */
  private async querySubscriptionPurchaseWithTriggerV2(packageName: string, sku: string, purchaseToken: string, triggerNotificationType?: NotificationType): Promise<SubscriptionPurchaseV2> {
    // STEP 1. Query Play Developer API to verify the purchase token
    const apiResponseV2 = await new Promise((resolve, reject) => {
      this.playDeveloperApiClient.purchases.subscriptionsv2.get({
        packageName: packageName,
        token: purchaseToken
      }, (err, result) => {
        if (err) {
          reject(this.convertPlayAPIErrorToLibraryError(err));
        } else {
          resolve(result.data);
        }
      })
    });

    try {
      // STEP 2. Look up purchase records from Firestore which matches this purchase token
      const purchaseRecordDoc = await this.purchasesDbRef.doc(purchaseToken).get();

      // Generate SubscriptionPurchase object from Firestore response
      const now = Date.now();
      const subscriptionPurchase = SubscriptionPurchaseImplV2.fromApiResponse(apiResponseV2, packageName, purchaseToken, sku, now);

      // Store notificationType to database if queryPurchase was triggered by a realtime developer notification
      if (triggerNotificationType !== undefined) {
        subscriptionPurchase.latestNotificationType = triggerNotificationType;
      }

      // Convert subscriptionPurchase object to a format that to be stored in Firestore
      const firestoreObject = subscriptionPurchase.toFirestoreObject();

      if (purchaseRecordDoc.exists) {
        // STEP 3a. We has this purchase cached in Firstore. Update our cache with the newly received response from Google Play Developer API
        await purchaseRecordDoc.ref.update(firestoreObject);

        // STEP 4a. Merge other fields of our purchase record in Firestore (such as userId) with our SubscriptionPurchase object and return to caller.
        mergePurchaseWithFirestorePurchaseRecord(subscriptionPurchase, purchaseRecordDoc.data());
        return subscriptionPurchase;
      } else {
        // STEP 3b. This is a brand-new subscription purchase. Just save the purchase record to Firestore
        await purchaseRecordDoc.ref.set(firestoreObject);

        if (subscriptionPurchase.linkedPurchaseToken) {
          // STEP 4b. This is a subscription purchase that replaced other subscriptions in the past. Let's disable the purchases that it has replaced.
          await this.disableReplacedSubscriptionV2(packageName, sku, subscriptionPurchase.linkedPurchaseToken);
        }

        // STEP 5. This is a brand-new subscription purchase. Just save the purchase record to Firestore and return an SubscriptionPurchase object with userId = null.
        return subscriptionPurchase;
      }
    } catch (err) {
      // Some unexpected error has occured while interacting with Firestore.
      const libraryError = new Error(err.message);
      libraryError.name = PurchaseQueryError.OTHER_ERROR;
      throw libraryError;
    }
  }

  /*
   * There are situations that a subscription is replaced by another subscription.
   * For example, an user signs up for a subscription (tokenA), cancel its and re-signups (tokenB)
   * We must disable the subscription linked to tokenA because it has been replaced by tokenB.
   * If failed to do so, there's chance that a malicious user can have a single purchase registered to multiple user accounts.
   *
   * This method is used to disable a replaced subscription. It's not intended to be used from outside of the library.
   */
  private async disableReplacedSubscription(packageName: string, sku: string, purchaseToken: string): Promise<void> {
    console.log('Disabling purchase token = ', purchaseToken);
    // STEP 1: Lookup the purchase record in Firestore
    const purchaseRecordDoc = await this.purchasesDbRef.doc(purchaseToken).get();

    if (purchaseRecordDoc.exists) {
      // Purchase record found in Firestore. Check if it has been disabled.
      if (purchaseRecordDoc.data().replacedByAnotherPurchase) {
        // The old purchase has been. We don't need to take further action
        return;
      } else {
        // STEP 2a: Old purchase found in cache, so we disable it
        await purchaseRecordDoc.ref.update({ replacedByAnotherPurchase: true, userId: REPLACED_PURCHASE_USERID_PLACEHOLDER });
        return;
      }
    } else {
      // Purchase record not found in Firestore. We'll try to fetch purchase detail from Play Developer API to backfill the missing cache
      const apiResponse = await new Promise((resolve, reject) => {
        this.playDeveloperApiClient.purchases.subscriptions.get({
          packageName: packageName,
          subscriptionId: sku,
          token: purchaseToken
        }, async (err, result) => {
          if (err) {
            console.warn('Error fetching purchase data from Play Developer API to backfill missing purchase record in Firestore. ', err.message);
            // We only log a warning to console log as there is chance that backfilling is impossible.
            // For example: after a subscription upgrade, the new token has linkedPurchaseToken to be the token before upgrade.
            // We can't tell the sku of the purchase before upgrade from the old token itself, so we can't query Play Developer API
            // to backfill our cache.
            resolve(null);
          } else {
            resolve(result.data);
          }
        })
      })

      if (apiResponse) {
        // STEP 2b. Parse the response from Google Play Developer API and store the purchase detail
        const now = Date.now();
        const subscriptionPurchase = SubscriptionPurchaseImpl.fromApiResponse(apiResponse, packageName, purchaseToken, sku, now);
        subscriptionPurchase.replacedByAnotherPurchase = true; // Mark the purchase as already being replaced by other purchase.
        subscriptionPurchase.userId = REPLACED_PURCHASE_USERID_PLACEHOLDER;
        const firestoreObject = subscriptionPurchase.toFirestoreObject();
        await purchaseRecordDoc.ref.set(firestoreObject);

        // STEP 3. If this purchase has also replaced another purchase, repeating from STEP 1 with the older token
        if (subscriptionPurchase.linkedPurchaseToken) {
          await this.disableReplacedSubscription(packageName, sku, subscriptionPurchase.linkedPurchaseToken);
        }
      }
    }
  }

  /*
   * There are situations that a subscription is replaced by another subscription.
   * For example, an user signs up for a subscription (tokenA), cancel its and re-signups (tokenB)
   * We must disable the subscription linked to tokenA because it has been replaced by tokenB.
   * If failed to do so, there's chance that a malicious user can have a single purchase registered to multiple user accounts.
   *
   * This method is used to disable a replaced subscription. It's not intended to be used from outside of the library.
   */
  private async disableReplacedSubscriptionV2(packageName: string, sku: string, purchaseToken: string): Promise<void> {
    console.log('Disabling purchase token = ', purchaseToken);
    // STEP 1: Lookup the purchase record in Firestore
    const purchaseRecordDoc = await this.purchasesDbRef.doc(purchaseToken).get();

    if (purchaseRecordDoc.exists) {
      // Purchase record found in Firestore. Check if it has been disabled.
      if (purchaseRecordDoc.data().replacedByAnotherPurchase) {
        // The old purchase has been. We don't need to take further action
        return;
      } else {
        // STEP 2a: Old purchase found in cache, so we disable it
        await purchaseRecordDoc.ref.update({ replacedByAnotherPurchase: true, userId: REPLACED_PURCHASE_USERID_PLACEHOLDER });
        return;
      }
    } else {
      // Purchase record not found in Firestore. We'll try to fetch purchase detail from Play Developer API to backfill the missing cache
      const apiResponseV2 = await new Promise((resolve, reject) => {
        this.playDeveloperApiClient.purchases.subscriptionsV2.get({
          packageName: packageName,
          subscriptionId: sku,
          token: purchaseToken
        }, async (err, result) => {
          if (err) {
            console.warn('Error fetching purchase data from Play Developer API to backfilled missing purchase record in Firestore. ', err.message);
            // We only log a warning to console log as there is chance that backfilling is impossible.
            // For example: after a subscription upgrade, the new token has linkedPurchaseToken to be the token before upgrade.
            resolve(null);
          } else {
            resolve(result.data);
          }
        })
      })

      if (apiResponseV2) {
        // STEP 2b. Parse the response from Google Play Developer API and store the purchase detail
        const now = Date.now();
        const subscriptionPurchase = SubscriptionPurchaseImplV2.fromApiResponse(apiResponseV2, packageName, purchaseToken, sku, now);
        subscriptionPurchase.replacedByAnotherPurchase = true; // Mark the purchase as already being replaced by other purchase.
        subscriptionPurchase.userId = REPLACED_PURCHASE_USERID_PLACEHOLDER;
        const firestoreObject = subscriptionPurchase.toFirestoreObject();
        await purchaseRecordDoc.ref.set(firestoreObject);

        // STEP 3. If this purchase has also replaced another purchase, repeating from STEP 1 with the older token
        if (subscriptionPurchase.linkedPurchaseToken) {
          await this.disableReplacedSubscriptionV2(packageName, sku, subscriptionPurchase.linkedPurchaseToken);
        }
      }
    }
  }

  /*
   * Another method to query latest status of a Purchase.
   * Internally it just calls queryOneTimeProductPurchase / querySubscriptionPurchase accordingly
   */
  async queryPurchase(packageName: string, sku: string, purchaseToken: string, skuType: SkuType): Promise<Purchase> {
    if (skuType === SkuType.ONE_TIME) {
      return await this.queryOneTimeProductPurchase(packageName, sku, purchaseToken);
    } else if (skuType === SkuType.SUBS) {
      return await this.querySubscriptionPurchase(packageName, sku, purchaseToken);
    } else {
      throw new Error('Invalid skuType.');
    }
  }

  /*
   * Force register a purchase to an user.
   * This method is not intended to be called from outside of the library.
   */
  private async forceRegisterToUserAccount(purchaseToken: string, userId: string): Promise<void> {
    try {
      await this.purchasesDbRef.doc(purchaseToken).update({ userId: userId });
    } catch (err) {
      // console.error('Failed to update purchase record in Firestore. \n', err.message);
      const libraryError = new Error(err.message);
      libraryError.name = PurchaseUpdateError.OTHER_ERROR;
      throw libraryError;
    }
  }

  /*
   * Register a purchase (both one-time product and recurring subscription) to a user.
   * It's intended to be exposed to Android app to verify purchases made in the app
   */
  async registerToUserAccount(packageName: string, sku: string, purchaseToken: string, skuType: SkuType, userId: string): Promise<void> {
    // STEP 1. Fetch the purchase using Play Developer API and purchase records in Firestore.
    let purchase: Purchase;
    try {
      purchase = await this.queryPurchase(packageName, sku, purchaseToken, skuType);
    } catch (err) {
      // console.error('Error querying purchase', err);

      // Error when attempt to query purchase. Return invalid token to caller.
      const libraryError = new Error(err.message);
      libraryError.name = PurchaseUpdateError.INVALID_TOKEN;
      throw libraryError;
    }

    // STEP 2. Check if the purchase is registerable.
    if (!purchase.isRegisterable()) {
      const libraryError = new Error('Purchase is not registerable');
      libraryError.name = PurchaseUpdateError.INVALID_TOKEN;
      throw libraryError;
    }

    // STEP 3. Check if the purchase has been registered to an user. If it is, then return conflict error to our caller.
    if (purchase.userId === userId) {
      // Purchase record already registered to the target user. We'll do nothing.
      return;
    } else if (purchase.userId) {
      console.log('Purchase has been registered to another user');
      // Purchase record already registered to different user. Return 'conflict' to caller
      const libraryError = new Error('Purchase has been registered to another user');
      libraryError.name = PurchaseUpdateError.CONFLICT;
      throw libraryError;
    }

    // STEP 3: Register purchase to the user
    await this.forceRegisterToUserAccount(purchaseToken, userId);
  }

  async transferToUserAccount(packageName: string, sku: string, purchaseToken: string, skuType: SkuType, userId: string): Promise<void> {
    try {
      // STEP 1. Fetch the purchase using Play Developer API and purchase records in Firestore.
      await this.queryPurchase(packageName, sku, purchaseToken, skuType);

      // STEP 2: Attempt to transfer a purchase to the user
      await this.forceRegisterToUserAccount(purchaseToken, userId);
    } catch (err) {
      // Error when attempt to query purchase. Return invalid token to caller.
      const libraryError = new Error(err.message);
      libraryError.name = PurchaseUpdateError.INVALID_TOKEN;
      throw libraryError;
    }
  }

  async processDeveloperNotification(packageName: string, notification: DeveloperNotification): Promise<SubscriptionPurchaseV2 | null> {
    if (notification.testNotification) {
      console.log('Received a test Realtime Developer Notification. ', notification.testNotification);
      return null;
    }

    // Received a real-time developer notification.
    const subscriptionNotification = notification.subscriptionNotification;
    if (subscriptionNotification.notificationType !== NotificationType.SUBSCRIPTION_PURCHASED) {
      // We can safely ignoreSUBSCRIPTION_PURCHASED because with new subscription, our Android app will send the same token to server for verification
      // For other type of notification, we query Play Developer API to update our purchase record cache in Firestore
      return await this.querySubscriptionPurchaseWithTriggerV2(packageName,
        subscriptionNotification.subscriptionId,
        subscriptionNotification.purchaseToken,
        subscriptionNotification.notificationType
      );
    }

    return null;
  }

  private convertPlayAPIErrorToLibraryError(playError: any): Error {
    const libraryError = new Error(playError.message);
    if (playError.code === 404) {
      libraryError.name = PurchaseQueryError.INVALID_TOKEN;
    } else {
      // Unexpected error occurred. It's likely an issue with Service Account
      libraryError.name = PurchaseQueryError.OTHER_ERROR;
      console.error('Unexpected error when querying Google Play Developer API. Please check if you use a correct service account');
    }
    return libraryError;
  }
}
=======
 import { CollectionReference } from "@google-cloud/firestore";
 import { OneTimeProductPurchase, SubscriptionPurchase, ProductType, Purchase, SubscriptionPurchaseV2 } from "./types/purchases";
 import { PurchaseQueryError, PurchaseUpdateError } from "./types/errors";
 import { OneTimeProductPurchaseImpl, mergePurchaseWithFirestorePurchaseRecord, SubscriptionPurchaseImpl, SubscriptionPurchaseImplV2 } from "./internal/purchases_impl";
 import { DeveloperNotification, NotificationType } from "./types/notifications";

 const REPLACED_PURCHASE_USERID_PLACEHOLDER = 'invalid';

 /*
  * A class that provides user-purchase linking features
  */
 export default class PurchaseManager {
   /*
    * This class is intended to be initialized by the library.
    * Library consumer should not initialize this class themselves.
    */
   constructor(private purchasesDbRef: CollectionReference, private playDeveloperApiClient: any) { };

   /*
    * Query a onetime product purchase by its package name, product Id (product) and purchase token.
    * The method queries Google Play Developer API to get the latest status of the purchase,
    * then merge it with purchase ownership info stored in the library's managed Firestore database,
    * then returns the merge information as a OneTimeProductPurchase to its caller.
    */
   async queryOneTimeProductPurchase(packageName: string, product: string, purchaseToken: string): Promise<OneTimeProductPurchase> {
     // STEP 1. Query Play Developer API to verify the purchase token
     const apiResponse = await new Promise((resolve, reject) => {
       this.playDeveloperApiClient.purchases.products.get({
         packageName: packageName,
         productId: product,
         token: purchaseToken
       }, (err, result) => {
         if (err) {
           reject(this.convertPlayAPIErrorToLibraryError(err));
         } else {
           resolve(result.data);
         }
       })
     });

     // STEP 2. Look up purchase records from Firestore which matches this purchase token
     try {
       const purchaseRecordDoc = await this.purchasesDbRef.doc(purchaseToken).get();
       // Generate OneTimeProductPurchase object from Firestore response
       const now = Date.now();
       const onetimeProductPurchase = OneTimeProductPurchaseImpl.fromApiResponse(apiResponse, packageName, purchaseToken, product, now);

       // Attempt to save purchase record cache to Firestore
       const firestoreObject = onetimeProductPurchase.toFirestoreObject();
       if (purchaseRecordDoc.exists) {
         // STEP 3a. We have this purchase cached in Firstore. Update our cache with the newly received response from Google Play Developer API
         await purchaseRecordDoc.ref.update(firestoreObject);

         // STEP 4a. Merge other fields of our purchase record in Firestore (such as userId) with our OneTimeProductPurchase object and return to caller.
         mergePurchaseWithFirestorePurchaseRecord(onetimeProductPurchase, purchaseRecordDoc.data());
         return onetimeProductPurchase;
       } else {
         // STEP 3b. This is a brand-new purchase. Save the purchase record to Firestore
         await purchaseRecordDoc.ref.set(firestoreObject);

         // STEP 4b. Return the OneTimeProductPurchase object.
         return onetimeProductPurchase;
       }
     } catch (err) {
       // Some unexpected error has occured while interacting with Firestore.
       const libraryError = new Error(err.message);
       libraryError.name = PurchaseQueryError.OTHER_ERROR;
       throw libraryError;
     }
   }

   /*
    * Query a subscription purchase by its package name, product Id (product) and purchase token.
    * The method queries Google Play Developer API to get the latest status of the purchase,
    * then merge it with purchase ownership info stored in the library's managed Firestore database,
    * then returns the merge information as a SubscriptionPurchase to its caller.
    */
   querySubscriptionPurchase(packageName: string, product: string, purchaseToken: string): Promise<SubscriptionPurchaseV2> {
     return this.querySubscriptionPurchaseWithTriggerV2(packageName, product, purchaseToken);
   }

   /*
    * Actual private information of querySubscriptionPurchase(packageName, product, purchaseToken)
    * It's expanded to support storing extra information only available via Realtime Developer Notification,
    * such as latest notification type.
    *  - triggerNotificationType is only neccessary if the purchase query action is triggered by a Realtime Developer notification
    */
   private async querySubscriptionPurchaseWithTrigger(packageName: string, product: string, purchaseToken: string, triggerNotificationType?: NotificationType): Promise<SubscriptionPurchase> {
     // STEP 1. Query Play Developer API to verify the purchase token
     const apiResponse = await new Promise((resolve, reject) => {
       this.playDeveloperApiClient.purchases.subscriptions.get({
         packageName: packageName,
         subscriptionId: product,
         token: purchaseToken
       }, (err, result) => {
         if (err) {
           reject(this.convertPlayAPIErrorToLibraryError(err));
         } else {
           resolve(result.data);
         }
       })
     });

     try {
       // STEP 2. Look up purchase records from Firestore which matches this purchase token
       const purchaseRecordDoc = await this.purchasesDbRef.doc(purchaseToken).get();

       // Generate SubscriptionPurchase object from Firestore response
       const now = Date.now();
       const subscriptionPurchase = SubscriptionPurchaseImpl.fromApiResponse(apiResponse, packageName, purchaseToken, product, now);

       // Store notificationType to database if queryPurchase was triggered by a realtime developer notification
       if (triggerNotificationType !== undefined) {
         subscriptionPurchase.latestNotificationType = triggerNotificationType;
       }

       // Convert subscriptionPurchase object to a format that to be stored in Firestore
       const firestoreObject = subscriptionPurchase.toFirestoreObject();

       if (purchaseRecordDoc.exists) {
         // STEP 3a. We has this purchase cached in Firstore. Update our cache with the newly received response from Google Play Developer API
         await purchaseRecordDoc.ref.update(firestoreObject);

         // STEP 4a. Merge other fields of our purchase record in Firestore (such as userId) with our SubscriptionPurchase object and return to caller.
         mergePurchaseWithFirestorePurchaseRecord(subscriptionPurchase, purchaseRecordDoc.data());
         return subscriptionPurchase;
       } else {
         // STEP 3b. This is a brand-new subscription purchase. Just save the purchase record to Firestore
         await purchaseRecordDoc.ref.set(firestoreObject);

         if (subscriptionPurchase.linkedPurchaseToken) {
           // STEP 4b. This is a subscription purchase that replaced other subscriptions in the past. Let's disable the purchases that it has replaced.
           await this.disableReplacedSubscription(packageName, product, subscriptionPurchase.linkedPurchaseToken);
         }

         // STEP 5. This is a brand-new subscription purchase. Just save the purchase record to Firestore and return an SubscriptionPurchase object with userId = null.
         return subscriptionPurchase;
       }
     } catch (err) {
       // Some unexpected error has occured while interacting with Firestore.
       const libraryError = new Error(err.message);
       libraryError.name = PurchaseQueryError.OTHER_ERROR;
       throw libraryError;
     }
   }

   /*
    * Actual private information of querySubscriptionPurchase(packageName, product, purchaseToken)
    * It's expanded to support storing extra information only available via Realtime Developer Notification,
    * such as latest notification type.
    *  - triggerNotificationType is only neccessary if the purchase query action is triggered by a Realtime Developer notification
    */
   private async querySubscriptionPurchaseWithTriggerV2(packageName: string, product: string, purchaseToken: string, triggerNotificationType?: NotificationType): Promise<SubscriptionPurchaseV2> {
     // STEP 1. Query Play Developer API to verify the purchase token
     const apiResponseV2 = await new Promise((resolve, reject) => {
       this.playDeveloperApiClient.purchases.subscriptionsv2.get({
         packageName: packageName,
         token: purchaseToken
       }, (err, result) => {
         if (err) {
           reject(this.convertPlayAPIErrorToLibraryError(err));
         } else {
           resolve(result.data);
         }
       })
     });

     try {
       // STEP 2. Look up purchase records from Firestore which matches this purchase token
       const purchaseRecordDoc = await this.purchasesDbRef.doc(purchaseToken).get();

       // Generate SubscriptionPurchase object from Firestore response
       const now = Date.now();
       const subscriptionPurchase = SubscriptionPurchaseImplV2.fromApiResponse(apiResponseV2, packageName, purchaseToken, product, now);

       // Store notificationType to database if queryPurchase was triggered by a realtime developer notification
       if (triggerNotificationType !== undefined) {
         subscriptionPurchase.latestNotificationType = triggerNotificationType;
       }

       // Convert subscriptionPurchase object to a format that to be stored in Firestore
       const firestoreObject = subscriptionPurchase.toFirestoreObject();

       if (purchaseRecordDoc.exists) {
         // STEP 3a. We has this purchase cached in Firstore. Update our cache with the newly received response from Google Play Developer API
         await purchaseRecordDoc.ref.update(firestoreObject);

         // STEP 4a. Merge other fields of our purchase record in Firestore (such as userId) with our SubscriptionPurchase object and return to caller.
         mergePurchaseWithFirestorePurchaseRecord(subscriptionPurchase, purchaseRecordDoc.data());
         return subscriptionPurchase;
       } else {
         // STEP 3b. This is a brand-new subscription purchase. Just save the purchase record to Firestore
         await purchaseRecordDoc.ref.set(firestoreObject);

         if (subscriptionPurchase.linkedPurchaseToken) {
           // STEP 4b. This is a subscription purchase that replaced other subscriptions in the past. Let's disable the purchases that it has replaced.
           await this.disableReplacedSubscriptionV2(packageName, product, subscriptionPurchase.linkedPurchaseToken);
         }

         // STEP 5. This is a brand-new subscription purchase. Just save the purchase record to Firestore and return an SubscriptionPurchase object with userId = null.
         return subscriptionPurchase;
       }
     } catch (err) {
       // Some unexpected error has occured while interacting with Firestore.
       const libraryError = new Error(err.message);
       libraryError.name = PurchaseQueryError.OTHER_ERROR;
       throw libraryError;
     }
   }

   /*
    * There are situations that a subscription is replaced by another subscription.
    * For example, an user signs up for a subscription (tokenA), cancel its and re-signups (tokenB)
    * We must disable the subscription linked to tokenA because it has been replaced by tokenB.
    * If failed to do so, there's chance that a malicious user can have a single purchase registered to multiple user accounts.
    *
    * This method is used to disable a replaced subscription. It's not intended to be used from outside of the library.
    */
   private async disableReplacedSubscription(packageName: string, product: string, purchaseToken: string): Promise<void> {
     console.log('Disabling purchase token = ', purchaseToken);
     // STEP 1: Lookup the purchase record in Firestore
     const purchaseRecordDoc = await this.purchasesDbRef.doc(purchaseToken).get();

     if (purchaseRecordDoc.exists) {
       // Purchase record found in Firestore. Check if it has been disabled.
       if (purchaseRecordDoc.data().replacedByAnotherPurchase) {
         // The old purchase has been. We don't need to take further action
         return;
       } else {
         // STEP 2a: Old purchase found in cache, so we disable it
         await purchaseRecordDoc.ref.update({ replacedByAnotherPurchase: true, userId: REPLACED_PURCHASE_USERID_PLACEHOLDER });
         return;
       }
     } else {
       // Purchase record not found in Firestore. We'll try to fetch purchase detail from Play Developer API to backfill the missing cache
       const apiResponse = await new Promise((resolve, reject) => {
         this.playDeveloperApiClient.purchases.subscriptions.get({
           packageName: packageName,
           subscriptionId: product,
           token: purchaseToken
         }, async (err, result) => {
           if (err) {
             console.warn('Error fetching purchase data from Play Developer API to backfilled missing purchase record in Firestore. ', err.message);
             // We only log an warning to console log as there is chance that backfilling is impossible.
             // For example: after a subscription upgrade, the new token has linkedPurchaseToken to be the token before upgrade.
             // We can't tell the product of the purchase before upgrade from the old token itself, so we can't query Play Developer API
             // to backfill our cache.
             resolve(null);
           } else {
             resolve(result.data);
           }
         })
       })

       if (apiResponse) {
         // STEP 2b. Parse the response from Google Play Developer API and store the purchase detail
         const now = Date.now();
         const subscriptionPurchase = SubscriptionPurchaseImpl.fromApiResponse(apiResponse, packageName, purchaseToken, product, now);
         subscriptionPurchase.replacedByAnotherPurchase = true; // Mark the purchase as already being replaced by other purchase.
         subscriptionPurchase.userId = REPLACED_PURCHASE_USERID_PLACEHOLDER;
         const firestoreObject = subscriptionPurchase.toFirestoreObject();
         await purchaseRecordDoc.ref.set(firestoreObject);

         // STEP 3. If this purchase has also replaced another purchase, repeating from STEP 1 with the older token
         if (subscriptionPurchase.linkedPurchaseToken) {
           await this.disableReplacedSubscription(packageName, product, subscriptionPurchase.linkedPurchaseToken);
         }
       }
     }
   }

   /*
    * There are situations that a subscription is replaced by another subscription.
    * For example, an user signs up for a subscription (tokenA), cancel its and re-signups (tokenB)
    * We must disable the subscription linked to tokenA because it has been replaced by tokenB.
    * If failed to do so, there's chance that a malicious user can have a single purchase registered to multiple user accounts.
    *
    * This method is used to disable a replaced subscription. It's not intended to be used from outside of the library.
    */
   private async disableReplacedSubscriptionV2(packageName: string, product: string, purchaseToken: string): Promise<void> {
     console.log('Disabling purchase token = ', purchaseToken);
     // STEP 1: Lookup the purchase record in Firestore
     const purchaseRecordDoc = await this.purchasesDbRef.doc(purchaseToken).get();

     if (purchaseRecordDoc.exists) {
       // Purchase record found in Firestore. Check if it has been disabled.
       if (purchaseRecordDoc.data().replacedByAnotherPurchase) {
         // The old purchase has been. We don't need to take further action
         return;
       } else {
         // STEP 2a: Old purchase found in cache, so we disable it
         await purchaseRecordDoc.ref.update({ replacedByAnotherPurchase: true, userId: REPLACED_PURCHASE_USERID_PLACEHOLDER });
         return;
       }
     } else {
       // Purchase record not found in Firestore. We'll try to fetch purchase detail from Play Developer API to backfill the missing cache
       const apiResponseV2 = await new Promise((resolve, reject) => {
         this.playDeveloperApiClient.purchases.subscriptionsV2.get({
           packageName: packageName,
           subscriptionId: product,
           token: purchaseToken
         }, async (err, result) => {
           if (err) {
             console.warn('Error fetching purchase data from Play Developer API to backfilled missing purchase record in Firestore. ', err.message);
             // We only log an warning to console log as there is chance that backfilling is impossible.
             // For example: after a subscription upgrade, the new token has linkedPurchaseToken to be the token before upgrade.
             // We can't tell the product of the purchase before upgrade from the old token itself, so we can't query Play Developer API
             // to backfill our cache.
             resolve(null);
           } else {
             resolve(result.data);
           }
         })
       })

       if (apiResponseV2) {
         // STEP 2b. Parse the response from Google Play Developer API and store the purchase detail
         const now = Date.now();
         const subscriptionPurchase = SubscriptionPurchaseImplV2.fromApiResponse(apiResponseV2, packageName, purchaseToken, product, now);
         subscriptionPurchase.replacedByAnotherPurchase = true; // Mark the purchase as already being replaced by other purchase.
         subscriptionPurchase.userId = REPLACED_PURCHASE_USERID_PLACEHOLDER;
         const firestoreObject = subscriptionPurchase.toFirestoreObject();
         await purchaseRecordDoc.ref.set(firestoreObject);

         // STEP 3. If this purchase has also replaced another purchase, repeating from STEP 1 with the older token
         if (subscriptionPurchase.linkedPurchaseToken) {
           await this.disableReplacedSubscriptionV2(packageName, product, subscriptionPurchase.linkedPurchaseToken);
         }
       }
     }
   }

   /*
    * Another method to query latest status of a Purchase.
    * Internally it just calls queryOneTimeProductPurchase / querySubscriptionPurchase accordingly
    */
   async queryPurchase(packageName: string, product: string, purchaseToken: string, productType: ProductType): Promise<Purchase> {
     if (productType === ProductType.ONE_TIME) {
       return await this.queryOneTimeProductPurchase(packageName, product, purchaseToken);
     } else if (productType === ProductType.SUBS) {
       return await this.querySubscriptionPurchase(packageName, product, purchaseToken);
     } else {
       throw new Error('Invalid productType.');
     }
   }

   /*
    * Force register a purchase to an user.
    * This method is not intended to be called from outside of the library.
    */
   private async forceRegisterToUserAccount(purchaseToken: string, userId: string): Promise<void> {
     try {
       await this.purchasesDbRef.doc(purchaseToken).update({ userId: userId });
     } catch (err) {
       // console.error('Failed to update purchase record in Firestore. \n', err.message);
       const libraryError = new Error(err.message);
       libraryError.name = PurchaseUpdateError.OTHER_ERROR;
       throw libraryError;
     }
   }

   /*
    * Register a purchase (both one-time product and recurring subscription) to a user.
    * It's intended to be exposed to Android app to verify purchases made in the app
    */
   async registerToUserAccount(packageName: string, product: string, purchaseToken: string, productType: ProductType, userId: string): Promise<void> {
     // STEP 1. Fetch the purchase using Play Developer API and purchase records in Firestore.
     let purchase: Purchase;
     try {
       purchase = await this.queryPurchase(packageName, product, purchaseToken, productType);
     } catch (err) {
       // console.error('Error querying purchase', err);

       // Error when attempt to query purchase. Return invalid token to caller.
       const libraryError = new Error(err.message);
       libraryError.name = PurchaseUpdateError.INVALID_TOKEN;
       throw libraryError;
     }

     // STEP 2. Check if the purchase is registerable.
     if (!purchase.isRegisterable()) {
       const libraryError = new Error('Purchase is not registerable');
       libraryError.name = PurchaseUpdateError.INVALID_TOKEN;
       throw libraryError;
     }

     // STEP 3. Check if the purchase has been registered to an user. If it is, then return conflict error to our caller.
     if (purchase.userId === userId) {
       // Purchase record already registered to the target user. We'll do nothing.
       return;
     } else if (purchase.userId) {
       console.log('Purchase has been registered to another user');
       // Purchase record already registered to different user. Return 'conflict' to caller
       const libraryError = new Error('Purchase has been registered to another user');
       libraryError.name = PurchaseUpdateError.CONFLICT;
       throw libraryError;
     }

     // STEP 3: Register purchase to the user
     await this.forceRegisterToUserAccount(purchaseToken, userId);
   }

   async transferToUserAccount(packageName: string, product: string, purchaseToken: string, productType: ProductType, userId: string): Promise<void> {
     try {
       // STEP 1. Fetch the purchase using Play Developer API and purchase records in Firestore.
       await this.queryPurchase(packageName, product, purchaseToken, productType);

       // STEP 2: Attempt to transfer a purchase to the user
       await this.forceRegisterToUserAccount(purchaseToken, userId);
     } catch (err) {
       // Error when attempt to query purchase. Return invalid token to caller.
       const libraryError = new Error(err.message);
       libraryError.name = PurchaseUpdateError.INVALID_TOKEN;
       throw libraryError;
     }
   }

   async processDeveloperNotification(packageName: string, notification: DeveloperNotification): Promise<SubscriptionPurchaseV2 | null> {
     if (notification.testNotification) {
       console.log('Received a test Realtime Developer Notification. ', notification.testNotification);
       return null;
     }

     // Received a real-time developer notification.
     const subscriptionNotification = notification.subscriptionNotification;
     if (subscriptionNotification.notificationType !== NotificationType.SUBSCRIPTION_PURCHASED) {
       // We can safely ignoreSUBSCRIPTION_PURCHASED because with new subscription, our Android app will send the same token to server for verification
       // For other type of notification, we query Play Developer API to update our purchase record cache in Firestore
       return await this.querySubscriptionPurchaseWithTriggerV2(packageName,
         subscriptionNotification.subscriptionId,
         subscriptionNotification.purchaseToken,
         subscriptionNotification.notificationType
       );
     }

     return null;
   }

   private convertPlayAPIErrorToLibraryError(playError: any): Error {
     const libraryError = new Error(playError.message);
     if (playError.code === 404) {
       libraryError.name = PurchaseQueryError.INVALID_TOKEN;
     } else {
       // Unexpected error occurred. It's likely an issue with Service Account
       libraryError.name = PurchaseQueryError.OTHER_ERROR;
       console.error('Unexpected error when querying Google Play Developer API. Please check if you use a correct service account');
     }
     return libraryError;
   }

   /**
    * Uses [subscriptions.acknowledge]{@link https://developers.google.com/android-publisher/api-ref/rest/v3/purchases.subscriptions/acknowledge}
    * to acknowledge new subcription purchases.
    *
    * @param packageName
    * @param product
    * @param purchaseToken
    */
   async acknowledgePurchase(packageName: string, product: string, purchaseToken:string){
     try { await this.playDeveloperApiClient.purchases.subscriptions.acknowledge({
       packageName: packageName,
       subscriptionId: product,
       token: purchaseToken}, async (err, result) => {
         if (err) {
           this.convertPlayAPIErrorToLibraryError(err);
         } else {
           result.data;
         }})
     } catch (err) {
       const libraryError = new Error(err.message);
       throw libraryError;
     }
   }
 }
>>>>>>> 8e7a8eba
<|MERGE_RESOLUTION|>--- conflicted
+++ resolved
@@ -14,456 +14,6 @@
  * limitations under the License.
  */
 
-<<<<<<< HEAD
-import { CollectionReference } from "@google-cloud/firestore";
-import { OneTimeProductPurchase, SubscriptionPurchase, SkuType, Purchase, SubscriptionPurchaseV2 } from "./types/purchases";
-import { PurchaseQueryError, PurchaseUpdateError } from "./types/errors";
-import { OneTimeProductPurchaseImpl, mergePurchaseWithFirestorePurchaseRecord, SubscriptionPurchaseImpl, SubscriptionPurchaseImplV2 } from "./internal/purchases_impl";
-import { DeveloperNotification, NotificationType } from "./types/notifications";
-
-const REPLACED_PURCHASE_USERID_PLACEHOLDER = 'invalid';
-
-/*
- * A class that provides user-purchase linking features
- */
-export default class PurchaseManager {
-  /*
-   * This class is intended to be initialized by the library.
-   * Library consumer should not initialize this class themselves.
-   */
-  constructor(private purchasesDbRef: CollectionReference, private playDeveloperApiClient: any) { };
-
-  /*
-   * Query a onetime product purchase by its package name, product Id (sku) and purchase token.
-   * The method queries Google Play Developer API to get the latest status of the purchase,
-   * then merge it with purchase ownership info stored in the library's managed Firestore database,
-   * then returns the merge information as a OneTimeProductPurchase to its caller.
-   */
-  async queryOneTimeProductPurchase(packageName: string, sku: string, purchaseToken: string): Promise<OneTimeProductPurchase> {
-    // STEP 1. Query Play Developer API to verify the purchase token
-    const apiResponse = await new Promise((resolve, reject) => {
-      this.playDeveloperApiClient.purchases.products.get({
-        packageName: packageName,
-        productId: sku,
-        token: purchaseToken
-      }, (err, result) => {
-        if (err) {
-          reject(this.convertPlayAPIErrorToLibraryError(err));
-        } else {
-          resolve(result.data);
-        }
-      })
-    });
-
-    // STEP 2. Look up purchase records from Firestore which matches this purchase token
-    try {
-      const purchaseRecordDoc = await this.purchasesDbRef.doc(purchaseToken).get();
-      // Generate OneTimeProductPurchase object from Firestore response
-      const now = Date.now();
-      const onetimeProductPurchase = OneTimeProductPurchaseImpl.fromApiResponse(apiResponse, packageName, purchaseToken, sku, now);
-
-      // Attempt to save purchase record cache to Firestore
-      const firestoreObject = onetimeProductPurchase.toFirestoreObject();
-      if (purchaseRecordDoc.exists) {
-        // STEP 3a. We have this purchase cached in Firstore. Update our cache with the newly received response from Google Play Developer API
-        await purchaseRecordDoc.ref.update(firestoreObject);
-
-        // STEP 4a. Merge other fields of our purchase record in Firestore (such as userId) with our OneTimeProductPurchase object and return to caller.
-        mergePurchaseWithFirestorePurchaseRecord(onetimeProductPurchase, purchaseRecordDoc.data());
-        return onetimeProductPurchase;
-      } else {
-        // STEP 3b. This is a brand-new purchase. Save the purchase record to Firestore
-        await purchaseRecordDoc.ref.set(firestoreObject);
-
-        // STEP 4b. Return the OneTimeProductPurchase object.
-        return onetimeProductPurchase;
-      }
-    } catch (err) {
-      // Some unexpected error has occured while interacting with Firestore.
-      const libraryError = new Error(err.message);
-      libraryError.name = PurchaseQueryError.OTHER_ERROR;
-      throw libraryError;
-    }
-  }
-
-  /*
-   * Query a subscription purchase by its package name, product Id (sku) and purchase token.
-   * The method queries Google Play Developer API to get the latest status of the purchase,
-   * then merge it with purchase ownership info stored in the library's managed Firestore database,
-   * then returns the merge information as a SubscriptionPurchase to its caller.
-   */
-  querySubscriptionPurchase(packageName: string, sku: string, purchaseToken: string): Promise<SubscriptionPurchaseV2> {
-    return this.querySubscriptionPurchaseWithTriggerV2(packageName, sku, purchaseToken);
-  }
-
-  /*
-   * Actual private information of querySubscriptionPurchase(packageName, sku, purchaseToken)
-   * It's expanded to support storing extra information only available via Realtime Developer Notification,
-   * such as latest notification type.
-   *  - triggerNotificationType is only neccessary if the purchase query action is triggered by a Realtime Developer notification
-   */
-  private async querySubscriptionPurchaseWithTrigger(packageName: string, sku: string, purchaseToken: string, triggerNotificationType?: NotificationType): Promise<SubscriptionPurchase> {
-    // STEP 1. Query Play Developer API to verify the purchase token
-    const apiResponse = await new Promise((resolve, reject) => {
-      this.playDeveloperApiClient.purchases.subscriptions.get({
-        packageName: packageName,
-        subscriptionId: sku,
-        token: purchaseToken
-      }, (err, result) => {
-        if (err) {
-          reject(this.convertPlayAPIErrorToLibraryError(err));
-        } else {
-          resolve(result.data);
-        }
-      })
-    });
-
-    try {
-      // STEP 2. Look up purchase records from Firestore which matches this purchase token
-      const purchaseRecordDoc = await this.purchasesDbRef.doc(purchaseToken).get();
-
-      // Generate SubscriptionPurchase object from Firestore response
-      const now = Date.now();
-      const subscriptionPurchase = SubscriptionPurchaseImpl.fromApiResponse(apiResponse, packageName, purchaseToken, sku, now);
-
-      // Store notificationType to database if queryPurchase was triggered by a realtime developer notification
-      if (triggerNotificationType !== undefined) {
-        subscriptionPurchase.latestNotificationType = triggerNotificationType;
-      }
-
-      // Convert subscriptionPurchase object to a format that to be stored in Firestore
-      const firestoreObject = subscriptionPurchase.toFirestoreObject();
-
-      if (purchaseRecordDoc.exists) {
-        // STEP 3a. We has this purchase cached in Firstore. Update our cache with the newly received response from Google Play Developer API
-        await purchaseRecordDoc.ref.update(firestoreObject);
-
-        // STEP 4a. Merge other fields of our purchase record in Firestore (such as userId) with our SubscriptionPurchase object and return to caller.
-        mergePurchaseWithFirestorePurchaseRecord(subscriptionPurchase, purchaseRecordDoc.data());
-        return subscriptionPurchase;
-      } else {
-        // STEP 3b. This is a brand-new subscription purchase. Just save the purchase record to Firestore
-        await purchaseRecordDoc.ref.set(firestoreObject);
-
-        if (subscriptionPurchase.linkedPurchaseToken) {
-          // STEP 4b. This is a subscription purchase that replaced other subscriptions in the past. Let's disable the purchases that it has replaced.
-          await this.disableReplacedSubscription(packageName, sku, subscriptionPurchase.linkedPurchaseToken);
-        }
-
-        // STEP 5. This is a brand-new subscription purchase. Just save the purchase record to Firestore and return an SubscriptionPurchase object with userId = null.
-        return subscriptionPurchase;
-      }
-    } catch (err) {
-      // Some unexpected error has occured while interacting with Firestore.
-      const libraryError = new Error(err.message);
-      libraryError.name = PurchaseQueryError.OTHER_ERROR;
-      throw libraryError;
-    }
-  }
-
-  /*
-   * Actual private information of querySubscriptionPurchase(packageName, sku, purchaseToken)
-   * It's expanded to support storing extra information only available via Realtime Developer Notification,
-   * such as latest notification type.
-   *  - triggerNotificationType is only neccessary if the purchase query action is triggered by a Realtime Developer notification
-   */
-  private async querySubscriptionPurchaseWithTriggerV2(packageName: string, sku: string, purchaseToken: string, triggerNotificationType?: NotificationType): Promise<SubscriptionPurchaseV2> {
-    // STEP 1. Query Play Developer API to verify the purchase token
-    const apiResponseV2 = await new Promise((resolve, reject) => {
-      this.playDeveloperApiClient.purchases.subscriptionsv2.get({
-        packageName: packageName,
-        token: purchaseToken
-      }, (err, result) => {
-        if (err) {
-          reject(this.convertPlayAPIErrorToLibraryError(err));
-        } else {
-          resolve(result.data);
-        }
-      })
-    });
-
-    try {
-      // STEP 2. Look up purchase records from Firestore which matches this purchase token
-      const purchaseRecordDoc = await this.purchasesDbRef.doc(purchaseToken).get();
-
-      // Generate SubscriptionPurchase object from Firestore response
-      const now = Date.now();
-      const subscriptionPurchase = SubscriptionPurchaseImplV2.fromApiResponse(apiResponseV2, packageName, purchaseToken, sku, now);
-
-      // Store notificationType to database if queryPurchase was triggered by a realtime developer notification
-      if (triggerNotificationType !== undefined) {
-        subscriptionPurchase.latestNotificationType = triggerNotificationType;
-      }
-
-      // Convert subscriptionPurchase object to a format that to be stored in Firestore
-      const firestoreObject = subscriptionPurchase.toFirestoreObject();
-
-      if (purchaseRecordDoc.exists) {
-        // STEP 3a. We has this purchase cached in Firstore. Update our cache with the newly received response from Google Play Developer API
-        await purchaseRecordDoc.ref.update(firestoreObject);
-
-        // STEP 4a. Merge other fields of our purchase record in Firestore (such as userId) with our SubscriptionPurchase object and return to caller.
-        mergePurchaseWithFirestorePurchaseRecord(subscriptionPurchase, purchaseRecordDoc.data());
-        return subscriptionPurchase;
-      } else {
-        // STEP 3b. This is a brand-new subscription purchase. Just save the purchase record to Firestore
-        await purchaseRecordDoc.ref.set(firestoreObject);
-
-        if (subscriptionPurchase.linkedPurchaseToken) {
-          // STEP 4b. This is a subscription purchase that replaced other subscriptions in the past. Let's disable the purchases that it has replaced.
-          await this.disableReplacedSubscriptionV2(packageName, sku, subscriptionPurchase.linkedPurchaseToken);
-        }
-
-        // STEP 5. This is a brand-new subscription purchase. Just save the purchase record to Firestore and return an SubscriptionPurchase object with userId = null.
-        return subscriptionPurchase;
-      }
-    } catch (err) {
-      // Some unexpected error has occured while interacting with Firestore.
-      const libraryError = new Error(err.message);
-      libraryError.name = PurchaseQueryError.OTHER_ERROR;
-      throw libraryError;
-    }
-  }
-
-  /*
-   * There are situations that a subscription is replaced by another subscription.
-   * For example, an user signs up for a subscription (tokenA), cancel its and re-signups (tokenB)
-   * We must disable the subscription linked to tokenA because it has been replaced by tokenB.
-   * If failed to do so, there's chance that a malicious user can have a single purchase registered to multiple user accounts.
-   *
-   * This method is used to disable a replaced subscription. It's not intended to be used from outside of the library.
-   */
-  private async disableReplacedSubscription(packageName: string, sku: string, purchaseToken: string): Promise<void> {
-    console.log('Disabling purchase token = ', purchaseToken);
-    // STEP 1: Lookup the purchase record in Firestore
-    const purchaseRecordDoc = await this.purchasesDbRef.doc(purchaseToken).get();
-
-    if (purchaseRecordDoc.exists) {
-      // Purchase record found in Firestore. Check if it has been disabled.
-      if (purchaseRecordDoc.data().replacedByAnotherPurchase) {
-        // The old purchase has been. We don't need to take further action
-        return;
-      } else {
-        // STEP 2a: Old purchase found in cache, so we disable it
-        await purchaseRecordDoc.ref.update({ replacedByAnotherPurchase: true, userId: REPLACED_PURCHASE_USERID_PLACEHOLDER });
-        return;
-      }
-    } else {
-      // Purchase record not found in Firestore. We'll try to fetch purchase detail from Play Developer API to backfill the missing cache
-      const apiResponse = await new Promise((resolve, reject) => {
-        this.playDeveloperApiClient.purchases.subscriptions.get({
-          packageName: packageName,
-          subscriptionId: sku,
-          token: purchaseToken
-        }, async (err, result) => {
-          if (err) {
-            console.warn('Error fetching purchase data from Play Developer API to backfill missing purchase record in Firestore. ', err.message);
-            // We only log a warning to console log as there is chance that backfilling is impossible.
-            // For example: after a subscription upgrade, the new token has linkedPurchaseToken to be the token before upgrade.
-            // We can't tell the sku of the purchase before upgrade from the old token itself, so we can't query Play Developer API
-            // to backfill our cache.
-            resolve(null);
-          } else {
-            resolve(result.data);
-          }
-        })
-      })
-
-      if (apiResponse) {
-        // STEP 2b. Parse the response from Google Play Developer API and store the purchase detail
-        const now = Date.now();
-        const subscriptionPurchase = SubscriptionPurchaseImpl.fromApiResponse(apiResponse, packageName, purchaseToken, sku, now);
-        subscriptionPurchase.replacedByAnotherPurchase = true; // Mark the purchase as already being replaced by other purchase.
-        subscriptionPurchase.userId = REPLACED_PURCHASE_USERID_PLACEHOLDER;
-        const firestoreObject = subscriptionPurchase.toFirestoreObject();
-        await purchaseRecordDoc.ref.set(firestoreObject);
-
-        // STEP 3. If this purchase has also replaced another purchase, repeating from STEP 1 with the older token
-        if (subscriptionPurchase.linkedPurchaseToken) {
-          await this.disableReplacedSubscription(packageName, sku, subscriptionPurchase.linkedPurchaseToken);
-        }
-      }
-    }
-  }
-
-  /*
-   * There are situations that a subscription is replaced by another subscription.
-   * For example, an user signs up for a subscription (tokenA), cancel its and re-signups (tokenB)
-   * We must disable the subscription linked to tokenA because it has been replaced by tokenB.
-   * If failed to do so, there's chance that a malicious user can have a single purchase registered to multiple user accounts.
-   *
-   * This method is used to disable a replaced subscription. It's not intended to be used from outside of the library.
-   */
-  private async disableReplacedSubscriptionV2(packageName: string, sku: string, purchaseToken: string): Promise<void> {
-    console.log('Disabling purchase token = ', purchaseToken);
-    // STEP 1: Lookup the purchase record in Firestore
-    const purchaseRecordDoc = await this.purchasesDbRef.doc(purchaseToken).get();
-
-    if (purchaseRecordDoc.exists) {
-      // Purchase record found in Firestore. Check if it has been disabled.
-      if (purchaseRecordDoc.data().replacedByAnotherPurchase) {
-        // The old purchase has been. We don't need to take further action
-        return;
-      } else {
-        // STEP 2a: Old purchase found in cache, so we disable it
-        await purchaseRecordDoc.ref.update({ replacedByAnotherPurchase: true, userId: REPLACED_PURCHASE_USERID_PLACEHOLDER });
-        return;
-      }
-    } else {
-      // Purchase record not found in Firestore. We'll try to fetch purchase detail from Play Developer API to backfill the missing cache
-      const apiResponseV2 = await new Promise((resolve, reject) => {
-        this.playDeveloperApiClient.purchases.subscriptionsV2.get({
-          packageName: packageName,
-          subscriptionId: sku,
-          token: purchaseToken
-        }, async (err, result) => {
-          if (err) {
-            console.warn('Error fetching purchase data from Play Developer API to backfilled missing purchase record in Firestore. ', err.message);
-            // We only log a warning to console log as there is chance that backfilling is impossible.
-            // For example: after a subscription upgrade, the new token has linkedPurchaseToken to be the token before upgrade.
-            resolve(null);
-          } else {
-            resolve(result.data);
-          }
-        })
-      })
-
-      if (apiResponseV2) {
-        // STEP 2b. Parse the response from Google Play Developer API and store the purchase detail
-        const now = Date.now();
-        const subscriptionPurchase = SubscriptionPurchaseImplV2.fromApiResponse(apiResponseV2, packageName, purchaseToken, sku, now);
-        subscriptionPurchase.replacedByAnotherPurchase = true; // Mark the purchase as already being replaced by other purchase.
-        subscriptionPurchase.userId = REPLACED_PURCHASE_USERID_PLACEHOLDER;
-        const firestoreObject = subscriptionPurchase.toFirestoreObject();
-        await purchaseRecordDoc.ref.set(firestoreObject);
-
-        // STEP 3. If this purchase has also replaced another purchase, repeating from STEP 1 with the older token
-        if (subscriptionPurchase.linkedPurchaseToken) {
-          await this.disableReplacedSubscriptionV2(packageName, sku, subscriptionPurchase.linkedPurchaseToken);
-        }
-      }
-    }
-  }
-
-  /*
-   * Another method to query latest status of a Purchase.
-   * Internally it just calls queryOneTimeProductPurchase / querySubscriptionPurchase accordingly
-   */
-  async queryPurchase(packageName: string, sku: string, purchaseToken: string, skuType: SkuType): Promise<Purchase> {
-    if (skuType === SkuType.ONE_TIME) {
-      return await this.queryOneTimeProductPurchase(packageName, sku, purchaseToken);
-    } else if (skuType === SkuType.SUBS) {
-      return await this.querySubscriptionPurchase(packageName, sku, purchaseToken);
-    } else {
-      throw new Error('Invalid skuType.');
-    }
-  }
-
-  /*
-   * Force register a purchase to an user.
-   * This method is not intended to be called from outside of the library.
-   */
-  private async forceRegisterToUserAccount(purchaseToken: string, userId: string): Promise<void> {
-    try {
-      await this.purchasesDbRef.doc(purchaseToken).update({ userId: userId });
-    } catch (err) {
-      // console.error('Failed to update purchase record in Firestore. \n', err.message);
-      const libraryError = new Error(err.message);
-      libraryError.name = PurchaseUpdateError.OTHER_ERROR;
-      throw libraryError;
-    }
-  }
-
-  /*
-   * Register a purchase (both one-time product and recurring subscription) to a user.
-   * It's intended to be exposed to Android app to verify purchases made in the app
-   */
-  async registerToUserAccount(packageName: string, sku: string, purchaseToken: string, skuType: SkuType, userId: string): Promise<void> {
-    // STEP 1. Fetch the purchase using Play Developer API and purchase records in Firestore.
-    let purchase: Purchase;
-    try {
-      purchase = await this.queryPurchase(packageName, sku, purchaseToken, skuType);
-    } catch (err) {
-      // console.error('Error querying purchase', err);
-
-      // Error when attempt to query purchase. Return invalid token to caller.
-      const libraryError = new Error(err.message);
-      libraryError.name = PurchaseUpdateError.INVALID_TOKEN;
-      throw libraryError;
-    }
-
-    // STEP 2. Check if the purchase is registerable.
-    if (!purchase.isRegisterable()) {
-      const libraryError = new Error('Purchase is not registerable');
-      libraryError.name = PurchaseUpdateError.INVALID_TOKEN;
-      throw libraryError;
-    }
-
-    // STEP 3. Check if the purchase has been registered to an user. If it is, then return conflict error to our caller.
-    if (purchase.userId === userId) {
-      // Purchase record already registered to the target user. We'll do nothing.
-      return;
-    } else if (purchase.userId) {
-      console.log('Purchase has been registered to another user');
-      // Purchase record already registered to different user. Return 'conflict' to caller
-      const libraryError = new Error('Purchase has been registered to another user');
-      libraryError.name = PurchaseUpdateError.CONFLICT;
-      throw libraryError;
-    }
-
-    // STEP 3: Register purchase to the user
-    await this.forceRegisterToUserAccount(purchaseToken, userId);
-  }
-
-  async transferToUserAccount(packageName: string, sku: string, purchaseToken: string, skuType: SkuType, userId: string): Promise<void> {
-    try {
-      // STEP 1. Fetch the purchase using Play Developer API and purchase records in Firestore.
-      await this.queryPurchase(packageName, sku, purchaseToken, skuType);
-
-      // STEP 2: Attempt to transfer a purchase to the user
-      await this.forceRegisterToUserAccount(purchaseToken, userId);
-    } catch (err) {
-      // Error when attempt to query purchase. Return invalid token to caller.
-      const libraryError = new Error(err.message);
-      libraryError.name = PurchaseUpdateError.INVALID_TOKEN;
-      throw libraryError;
-    }
-  }
-
-  async processDeveloperNotification(packageName: string, notification: DeveloperNotification): Promise<SubscriptionPurchaseV2 | null> {
-    if (notification.testNotification) {
-      console.log('Received a test Realtime Developer Notification. ', notification.testNotification);
-      return null;
-    }
-
-    // Received a real-time developer notification.
-    const subscriptionNotification = notification.subscriptionNotification;
-    if (subscriptionNotification.notificationType !== NotificationType.SUBSCRIPTION_PURCHASED) {
-      // We can safely ignoreSUBSCRIPTION_PURCHASED because with new subscription, our Android app will send the same token to server for verification
-      // For other type of notification, we query Play Developer API to update our purchase record cache in Firestore
-      return await this.querySubscriptionPurchaseWithTriggerV2(packageName,
-        subscriptionNotification.subscriptionId,
-        subscriptionNotification.purchaseToken,
-        subscriptionNotification.notificationType
-      );
-    }
-
-    return null;
-  }
-
-  private convertPlayAPIErrorToLibraryError(playError: any): Error {
-    const libraryError = new Error(playError.message);
-    if (playError.code === 404) {
-      libraryError.name = PurchaseQueryError.INVALID_TOKEN;
-    } else {
-      // Unexpected error occurred. It's likely an issue with Service Account
-      libraryError.name = PurchaseQueryError.OTHER_ERROR;
-      console.error('Unexpected error when querying Google Play Developer API. Please check if you use a correct service account');
-    }
-    return libraryError;
-  }
-}
-=======
  import { CollectionReference } from "@google-cloud/firestore";
  import { OneTimeProductPurchase, SubscriptionPurchase, ProductType, Purchase, SubscriptionPurchaseV2 } from "./types/purchases";
  import { PurchaseQueryError, PurchaseUpdateError } from "./types/errors";
@@ -937,5 +487,4 @@
        throw libraryError;
      }
    }
- }
->>>>>>> 8e7a8eba
+ }
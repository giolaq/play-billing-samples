--- conflicted
+++ resolved
@@ -19,30 +19,6 @@
  import { GOOGLE_PLAY_FORM_OF_PAYMENT, SubscriptionPurchaseImpl, SubscriptionPurchaseImplV2} from "./internal/purchases_impl";
  import { PurchaseQueryError } from "./types/errors";
 
-<<<<<<< HEAD
-import { CollectionReference } from "@google-cloud/firestore";
-import PurchaseManager from "./PurchasesManager";
-import { SkuType, SubscriptionPurchaseV2 } from "./types/purchases";
-import { GOOGLE_PLAY_FORM_OF_PAYMENT, SubscriptionPurchaseImplV2} from "./internal/purchases_impl";
-import { PurchaseQueryError } from "./types/errors";
-
-/*
- * A class that allows looking up purchases registered to a particular user
- */
-export default class UserManager {
-  /*
-   * This class is intended to be initialized by the library.
-   * Library consumer should not initialize this class themselves.
-   */
-  constructor(private purchasesDbRef: CollectionReference, private purchaseManager: PurchaseManager) { }
-
-  /*
-   * Query subscriptions registered to a particular user, that are either active or in account hold.
-   * Note: Other subscriptions which don't meet the above criteria still exists in Firestore purchase records, but not accessible from outside of the library.
-   */
-  async queryCurrentSubscriptions(userId: string, sku?: string, packageName?: string): Promise<Array<SubscriptionPurchaseV2>> {
-    const purchaseList = new Array<SubscriptionPurchaseV2>();
-=======
  /*
   * A class that allows looking up purchases registered to a particular user
   */
@@ -59,7 +35,6 @@
     */
    async queryCurrentSubscriptions(userId: string, product?: string, packageName?: string): Promise<Array<SubscriptionPurchaseV2>> {
      const purchaseList = new Array<SubscriptionPurchaseV2>();
->>>>>>> 8e7a8eba
 
      try {
        // Create query to fetch possibly active subscriptions from Firestore
@@ -80,15 +55,9 @@
        // Do fetch possibly active subscription from Firestore
        const queryResult = await query.get();
 
-<<<<<<< HEAD
-      // Loop through these subscriptions and filter those that are indeed active
-      for (const purchaseRecordSnapshot of queryResult.docs) {
-        let purchase: SubscriptionPurchaseV2 = SubscriptionPurchaseImplV2.fromFirestoreObject(purchaseRecordSnapshot.data())
-=======
        // Loop through these subscriptions and filter those that are indeed active
        for (const purchaseRecordSnapshot of queryResult.docs) {
          let purchase: SubscriptionPurchaseV2 = SubscriptionPurchaseImplV2.fromFirestoreObject(purchaseRecordSnapshot.data())
->>>>>>> 8e7a8eba
 
          if (!purchase.isEntitlementActive() && !purchase.isAccountHold() && !purchase.isPaused()) {
            // If a subscription purchase record in Firestore indicates says that it has expired,

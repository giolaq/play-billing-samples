--- conflicted
+++ resolved
@@ -16,35 +16,6 @@
 
  import * as PlayBilling from "../play-billing";
 
-<<<<<<< HEAD
-/* SubscriptionStatus is part of Model layer.
- * It's an entity represents a subcription purchase from client app's perspective
- * It wraps the more general purpose SubscriptionPurchase class of Play Billing reusable component
- */
-export class SubscriptionStatus {
-  sku: string;
-  purchaseToken: string;
-  isEntitlementActive: boolean;
-  willRenew: boolean;
-  activeUntilMillisec: number;
-  isGracePeriod: boolean;
-  isAccountHold: boolean;
-  isPaused: boolean;
-  isAcknowledged: boolean;
-
-  constructor(subcriptionPurchase: PlayBilling.SubscriptionPurchaseV2) {
-    this.sku = subcriptionPurchase.sku;
-    this.purchaseToken = subcriptionPurchase.purchaseToken;
-    this.isEntitlementActive = subcriptionPurchase.isEntitlementActive();
-    this.willRenew = subcriptionPurchase.willRenew();
-    this.activeUntilMillisec = subcriptionPurchase.activeUntilDate().getTime();
-    this.isGracePeriod = subcriptionPurchase.isGracePeriod();
-    this.isAccountHold = subcriptionPurchase.isAccountHold();
-    this.isPaused = subcriptionPurchase.isPaused();
-    this.isAcknowledged = subcriptionPurchase.isAcknowledged();
-  }
-}
-=======
  /* SubscriptionStatus is part of Model layer.
   * It's an entity represents a subcription purchase from client app's perspective
   * It wraps the more general purpose SubscriptionPurchase class of Play Billing reusable component
@@ -73,5 +44,4 @@
      this.isAcknowledged = subcriptionPurchase.isAcknowledged();
      this.autoResumeTimeMillis = subcriptionPurchase.autoResumeTime();
    }
- }
->>>>>>> 8e7a8eba
+ }
/**
 * Copyright (C) 2018 Google Inc. All Rights Reserved.
 *
 * Licensed under the Apache License, Version 2.0 (the "License");
 * you may not use this file except in compliance with the License.
 * You may obtain a copy of the License at
 *
 *      http://www.apache.org/licenses/LICENSE-2.0
 *
 * Unless required by applicable law or agreed to in writing, software
 * distributed under the License is distributed on an "AS IS" BASIS,
 * WITHOUT WARRANTIES OR CONDITIONS OF ANY KIND, either express or implied.
 * See the License for the specific language governing permissions and
 * limitations under the License.
 */

// Top-level build file where you can add configuration options common to all sub-projects/modules.

buildscript {
    ext {
        APP_ID = "com.isaidamier.kotlin.trivialdrive"

        //keystorePropertiesFilename lives in gradle.properties
        keystorePropertiesFile = rootProject.file(keystorePropertiesFilename)
        keystoreProperties = new Properties()
        if (keystorePropertiesFile.exists()) {
            keystoreProperties.load(new FileInputStream(keystorePropertiesFile))
        } else {
            println "Cannot find keystore properties file. " +
                    "A) Create this file, B) use a different file, or C) use assembleDebug."
            println "A) Create $keystorePropertiesFilename"
            println "B) ./gradlew -PkeystorePropertiesFilename=release-keystore.properties assembleRelease"
            println "C) ./gradlew assembleDebug"
            println ""
        }
        keystoreFilename = keystoreProperties['storeFile']
        //signing config values
        releaseStoreFile = keystoreFilename == null ? null : rootProject.file(keystoreFilename)
        releaseStorePassword = keystoreProperties['storePassword']
        releaseKeyAlias = keystoreProperties['keyAlias']
        releaseKeyPassword = keystoreProperties['keyPassword']

        version_kotlin = '1.3.0'
<<<<<<< HEAD
        version_billing = '1.2'
=======
        version_billing = '2.0.0'
>>>>>>> fc0b3541
        version_lifecycle = '1.1.1'
        version_coroutines = '1.0.1'
        version_room = "2.1.0-alpha03"
        version_nav = "1.0.0-alpha07"
        version_support = "1.0.0"
        version_espresso = "3.1.0-alpha4"
        version_runner = "1.1.0-alpha4"
        version_rules = "1.1.0-alpha4"
        version_arch_core = "2.0.0"
    }

    repositories {
        google()
        jcenter()
    }
    dependencies {
        classpath 'com.android.tools.build:gradle:3.2.1'
        classpath "org.jetbrains.kotlin:kotlin-gradle-plugin:$version_kotlin"

        // NOTE: Do not place your application dependencies here; they belong
        // in the individual module build.gradle files
    }
}

allprojects {
    repositories {
        google()
        jcenter()
    }
}

task clean(type: Delete) {
    delete rootProject.buildDir
}<|MERGE_RESOLUTION|>--- conflicted
+++ resolved
@@ -41,11 +41,7 @@
         releaseKeyPassword = keystoreProperties['keyPassword']
 
         version_kotlin = '1.3.0'
-<<<<<<< HEAD
-        version_billing = '1.2'
-=======
         version_billing = '2.0.0'
->>>>>>> fc0b3541
         version_lifecycle = '1.1.1'
         version_coroutines = '1.0.1'
         version_room = "2.1.0-alpha03"

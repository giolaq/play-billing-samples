/**
 * Copyright (C) 2018 Google Inc. All Rights Reserved.
 *
 * Licensed under the Apache License, Version 2.0 (the "License");
 * you may not use this file except in compliance with the License.
 * You may obtain a copy of the License at
 *
 *      http://www.apache.org/licenses/LICENSE-2.0
 *
 * Unless required by applicable law or agreed to in writing, software
 * distributed under the License is distributed on an "AS IS" BASIS,
 * WITHOUT WARRANTIES OR CONDITIONS OF ANY KIND, either express or implied.
 * See the License for the specific language governing permissions and
 * limitations under the License.
 */
package com.kotlin.trivialdrive.billingrepo

import android.app.Activity
import android.app.Application
import android.util.Log
import androidx.annotation.WorkerThread
import androidx.lifecycle.LiveData
import androidx.lifecycle.ViewModel
<<<<<<< HEAD
import com.android.billingclient.api.BillingClient
import com.android.billingclient.api.BillingClientStateListener
import com.android.billingclient.api.BillingFlowParams
import com.android.billingclient.api.ConsumeResponseListener
=======
import com.android.billingclient.api.AcknowledgePurchaseParams
import com.android.billingclient.api.BillingClient
import com.android.billingclient.api.BillingClientStateListener
import com.android.billingclient.api.BillingFlowParams
import com.android.billingclient.api.BillingResult
import com.android.billingclient.api.ConsumeParams
>>>>>>> fc0b3541
import com.android.billingclient.api.Purchase
import com.android.billingclient.api.PurchasesUpdatedListener
import com.android.billingclient.api.SkuDetails
import com.android.billingclient.api.SkuDetailsParams
<<<<<<< HEAD
import com.android.billingclient.api.SkuDetailsResponseListener
=======
>>>>>>> fc0b3541
import com.kotlin.trivialdrive.billingrepo.BillingRepository.GameSku.CONSUMABLE_SKUS
import com.kotlin.trivialdrive.billingrepo.BillingRepository.GameSku.INAPP_SKUS
import com.kotlin.trivialdrive.billingrepo.BillingRepository.GameSku.SUBS_SKUS
<<<<<<< HEAD
import com.kotlin.trivialdrive.billingrepo.BillingRepository.RetryPolicies.connectionRetryPolicy
import com.kotlin.trivialdrive.billingrepo.BillingRepository.RetryPolicies.resetConnectionRetryPolicyCounter
import com.kotlin.trivialdrive.billingrepo.BillingRepository.RetryPolicies.taskExecutionRetryPolicy
import com.kotlin.trivialdrive.billingrepo.BillingRepository.Throttle.isLastInvocationTimeStale
import com.kotlin.trivialdrive.billingrepo.BillingRepository.Throttle.refreshLastInvocationTime
=======
>>>>>>> fc0b3541
import com.kotlin.trivialdrive.billingrepo.localdb.AugmentedSkuDetails
import com.kotlin.trivialdrive.billingrepo.localdb.Entitlement
import com.kotlin.trivialdrive.billingrepo.localdb.GAS_PURCHASE
import com.kotlin.trivialdrive.billingrepo.localdb.GasTank
import com.kotlin.trivialdrive.billingrepo.localdb.GoldStatus
import com.kotlin.trivialdrive.billingrepo.localdb.LocalBillingDb
import com.kotlin.trivialdrive.billingrepo.localdb.PremiumCar
import kotlinx.coroutines.CoroutineScope
import kotlinx.coroutines.Dispatchers
import kotlinx.coroutines.Job
<<<<<<< HEAD
import kotlinx.coroutines.delay
import kotlinx.coroutines.launch
import kotlinx.coroutines.withContext
import java.util.Date
import java.util.HashSet
import java.util.concurrent.atomic.AtomicInteger
import kotlin.math.pow
=======
import kotlinx.coroutines.launch
import kotlinx.coroutines.withContext
import java.util.HashSet
>>>>>>> fc0b3541

/**
 *
 * FOREWORD:
 *
 * To avoid ambiguity and for simplified readability:
 *
 *  - the term "user" shall refer to people who download the app and buy
 *    products or subscriptions.
 *
 *  - the term "client" shall refer to those developers/engineers on the team who depend on the
 *    billing repository as an API.
 *
 * GOVERNING ARCHITECTURE:
 *
 * A Google Play Billing implementation depends on purchase confirmation data from three different
 * data sources: the Google Play Billing service, a secure server, and the app's own local cache.
 * A repository module is needed to manage these different data sources and associated operations
 * so that the rest of the app can access this data. Let this module be called [BillingRepository].
 * And this module shall handle all interactions with the
 * _Play Billing Library_, the billing portions of a secure server, and the billing portions of
 * the app’s local cache.
 *
 * What the rest of the app gets, then, is an API in the form of a ViewModel that comprises:
 * a list of inventory (i.e. what’s for sale); a purchase function (i.e. how to buy); and a set
 * of entitlements (i.e. what the user owns). This recommended structure removes some of the
 * complexities of Google Play Billing. Managed products, consumable products, subscriptions, and
 * other product types are handled identically through a unified API.
 *
 * What this also means is that all of the work is now concentrated in one module, the
 * [BillingRepository]. This repository shall track everything the app is selling and how the app
 * is selling them. The app should not be selling anything that's not listed in this
 * repository. Therefore, the engineers responsible for implementing the [BillingRepository]
 * need to fully understand the app's business model.
 *
 * Figure 1 shows the app from the perspective of the billing module.
 *
 * ```
 *    _____________
 *  _|___________  |     _____________       _____________     __________________________
 * |             | |    |             |     |             |  /|Secure Server Billing Data|
 * |  Activity   | |    | ViewModel   |     | Billing     | /  --------------------------
 * |     &       | |    |    Set      |     | Repository  |/   ________________________
 * |  Fragment   | |--->|             |---->|             |---|Local Cache Billing Data|
 * |    Set      | |    |             |     |             |    ------------------------
 * |             | |    |             |     |             |    _________________
 * |             | |    |             |     |             |---|Play Billing Data|
 * |             |_|    |             |     |             |    -----------------
 * |_____________|      |_____________|     |_____________|
 *
 *  Figure 1
 * ```
 *
 * DATA DYNAMICS:
 *
 * It’s important to consider data mechanics when designing a feature as crucial as the
 * app’s billing repository. Where the billing data rests and how it flows through the repository
 * are central aspects of the design.
 *
 * The Google Play Billing Library 2.0 and above (PBL 2.0+) enables us to draw sharp distinction
 * amongst three primary implementations of billing:
 *
 * 1- Billing integration with no offline access to entitlements
 *
 * 2- Server-reliant billing integration with offline access to some entitlements
 *
 * 3- Serverless billing integration
 *
 * While these three primary integrations do have possible combined derivatives, in the coming
 * weeks we will provide samples or codelabs that address each of these primary integrations.
 *
 * The following three figures depict each model:
 *
 *
 * ```
 * Figure 2 -- Billing integration with no offline access to entitlements
 *
 *  _____                        _________________
 * |Start|----------------------|launchBillingFlow|
 *  -----                        -----------------
 *                                        |
 *                                  ______v____________
 *                                 |onPurchasesUpdated |
 *                                  -------------------
 *                                 /      |
 *                   ITEM_ALREADY_OWNED   |
 *                               /        |
 *  _____       ________________v__       |
 * |Start|-----|queryPurchasesAsync|      OK
 *  -----       -------------------       |
 *                               \        |
 *                               v________v_______
 *                              |processPurchases |
 *                               -----------------
 *                                        |
 *                                        |
 *                                 _______v__________
 *                                | ? isConsumable?  |
 *                                 ------------------
 *                                      |
 *                                      |
 *                                     / \
 *                                 yes/   \
 *                ___________________v_    \
 *               |[processConsumables]|     \
 *                --------------------       \
 *                             |              \
 *                             |               \
 *                             v_______________v________
 *                            |     REMOTE SERVER:      |
 *                            | - verify purchases      |
 *                            | - disburse entitlements |
 *                             -------------------------
 *                                        |
 *                                  ______v____
 *                                 |  LiveData |
 *                                  -----------
 *                                        |
 *                         _______________v_____________________
 *                        |  API / Client Interface / ViewModel |
 *                        ---------------------------------------
 *
 * ```
 *
 *
 * ```
 * Figure 3 -- Server-reliant billing integration with offline access to some entitlements
 *
 *  _____                        _________________
 * |Start|----------------------|launchBillingFlow|
 *  -----                        -----------------
 *                                        |
 *                                  ______v____________
 *                                 |onPurchasesUpdated |
 *                                  -------------------
 *                                 /      |
 *                   ITEM_ALREADY_OWNED   |
 *                               /        |
 *  _____       ________________v__       |
 * |Start|-----|queryPurchasesAsync|      OK
 *  -----       -------------------       |
 *                               \        |
 *                               v________v_______
 *                              |processPurchases |
 *                               -----------------
 *                                        |
 *                                        |
 *                                 _______v__________
 *                                | ? isConsumable?  |
 *                                 ------------------
 *                                      |
 *                                      |
 *                                     / \
 *                                 yes/   \
 *                ___________________v_    \
 *               |[processConsumables]|     \
 *                --------------------       \
 *                             |              \
 *                             |               \
 *                             v_______________v________
 *                            |     REMOTE SERVER:      |
 *                            | - verify purchases      |
 *                            | - disburse entitlements |
 *                             -------------------------
 *                                        |
 *                                        |
 *                                 _______v________
 *                                | local database |
 *                                 ----------------
 *                                        |
 *                                  ______v____
 *                                 |  LiveData |
 *                                  -----------
 *                                        |
 *                         _______________v_____________________
 *                        |  API / Client Interface / ViewModel |
 *                        ---------------------------------------
 *
 * ```
 *
 *
 * ```
 * Figure 4 -- Serverless billing integration
 *
 *  _____                        _________________
 * |Start|----------------------|launchBillingFlow|
 *  -----                        -----------------
 *                                        |
 *                                  ______v____________
 *                                 |onPurchasesUpdated |
 *                                  -------------------
 *                                 /      |
 *                   ITEM_ALREADY_OWNED   |
 *                               /        |
 *  _____       ________________v__       |
 * |Start|-----|queryPurchasesAsync|      OK
 *  -----       -------------------       |
 *                               \        |
 *                               v________v_______
 *                              |processPurchases |
 *                               -----------------
 *                                        |
 *                                        |
 *                                 _______v__________
 *                                | ? isConsumable?  |
 *                                 ------------------
 *                                 |           |
 *                                 |           |
 *                                 |        ___v___________________
 *                                 |       |  acknowledge purchase |
 *                              yes|        -----------------------
 *                _________________v__         |
 *               | processConsumables |        |
 *                --------------------         |
 *                             |               |
 *                             |               |
 *                             v_______________v________
 *                            |  disburse entitlements |
 *                             -------------------------
 *                                        |
 *                                        |
 *                                 _______v________
 *                                | local database |
 *                                 ----------------
 *                                        |
 *                                  ______v____
 *                                 |  LiveData |
 *                                  -----------
 *                                        |
 *                         _______________v_____________________
 *                        |  API / Client Interface / ViewModel |
 *                        ---------------------------------------
 *
 *
 * ```
 *
 * Figures 2 and 3 process the purchases and disburse the entitlements on the remote server. But
 * Figure 4, being serverless, processes everything inside the Android app. This present sample
 * will follow the flow depicted in Figure 4.
 *
 * Here is a bit more detail on the flow depicted in Figure 4:
 *
 * 1. [launchBillingFlow] and [queryPurchasesAsync] can be called directly from the client:
 *   [launchBillingFlow] may be triggered by a button click when the user wants to buy something;
 *   [queryPurchasesAsync] may be triggered when the app launches, by a pull-to-refresh or an
 *   [Activity] lifecycle event. Hence, they are the starting points in the process.
 *
 * 2. [onPurchasesUpdated] is the callback that the Play [BillingClient] calls in response to its
 *    [launcBillingFlow][BillingClient.launchBillingFlow] being called. If the response code is
 *    [BillingResponse.OK], then developers may go straight to [processPurchases]. If, however, the
 *    response code is [BillingResponse.ITEM_ALREADY_OWNED], then developers should call
 *    [queryPurchasesAsync] to verify if other such already-owned items exist that should be
 *    processed.
 *
 * 3. The [queryPurchasesAsync] method grabs all the active purchases of this user and makes them
 *    available to this app instance. Calling Play's [BillingClient] multiple times is relatively
 *    cheap; it involves no network calls since Play stores the data in its own local cache. The
 *    purchase data is then [processed][processPurchases] and converted to
 *    [premium contents][Entitlement].
 *
 * 4. Finally, all data that end up as part of the public interface of the [BillingRepository]
 *    (i.e. in the [BillingViewModel]), and therefore in other portions of the app, come immediately
 *    from the local cache billing client. The local cache is backed by a [Room] database and all
 *    the data visible to the clients is wrapped in [LiveData] so that changes are reflected in
 *    the clients as soon as they happen.
 *
 *
 * ```
 *
 * FINAL THOUGHT
 *
 * We strongly recommend that you implement Figure 3 or Figure 2 in your app. However, the
 * implementation for Figure 4 is provided for apps that do not already have a server component
 * and do not wish to create one just for Google Play Billing.
 *
 * While the architecture presented here and most of the code is highly reusable, this repository
 * is app-specific. For Trivial Drive, for example, it is tailored to sell three items: a premium
 * car, gas for driving, and gold status. Consequently, this repo must handle logic that
 * deals with what it means for a user to own a premium car or buy gas.
 *
 *  @param application the [Application] context
 */
class BillingRepository private constructor(private val application: Application) :
<<<<<<< HEAD
        PurchasesUpdatedListener, BillingClientStateListener,
        ConsumeResponseListener, SkuDetailsResponseListener {
=======
        PurchasesUpdatedListener, BillingClientStateListener {
>>>>>>> fc0b3541

    /**
     * The [BillingClient] is the most reliable and primary source of truth for all purchases
     * made through the Google Play Store. The Play Store takes security precautions in guarding
     * the data. Also, the data is available offline in most cases, which means the app incurs no
     * network charges for checking for purchases using the [BillingClient]. The offline bit is
     * because the Play Store caches every purchase the user owns, in an
     * [eventually consistent manner](https://developer.android.com/google/play/billing/billing_library_overview#Keep-up-to-date).
     * This is the only billing client an app is actually required to have on Android. The other
     * two (webServerBillingClient and localCacheBillingClient) are optional.
     *
     * ASIDE. Notice that the connection to [playStoreBillingClient] is created using the
     * applicationContext. This means the instance is not [Activity]-specific. And since it's also
     * not expensive, it can remain open for the life of the entire [Application]. So whether it is
     * (re)created for each [Activity] or [Fragment] or is kept open for the life of the application
     * is a matter of choice.
     */
    lateinit private var playStoreBillingClient: BillingClient

    /**
<<<<<<< HEAD
     * In addition to the Play billing client, there may need to have a secure server billing client
     * if the platform in question provides the user multiple avenues for purchasing premium
     * content. Examples of such avenues include the web or another mobile OS besides Android.
     * So if, for instance, the user makes some purchases through iOS and some purchases through
     * Android, then the Play Store may not know everything the user owns. Therefore, in order to
     * give the user access to all their entitlements on Android, the secure server would be
     * consulted.
     *
     * Security is, of course, an important consideration of the billing repo’s architecture.
     * So in addition to the aforementioned cases, there may still want to have a secure server
     * billing client for an additional level of security, such as signature verification.
     * Understanding this, Play Billing provides a server-to-server interface through which all
     * purchases made on Android can be verified.
     *
     * Therefore, an app’s own secure server is always ideally the best place to check for billing
     * data. Nevertheless, there may be times when the secure server is unavailable either for
     * maintenance or because the user has no internet access. For this reason, verifying purchases
     * with Play’s [BillingClient] is a great option.
     */
    lateinit private var secureServerBillingClient: BillingWebservice

    /**
     * A local cache billing client is important in that both the Play Store and the secure server
     * may be temporarily unavailable: the Play Store may be unavailable during updates and
     * the secure server during maintenance. In such cases, it may be important that the users
     * continue to get access to premium data that they own. This of course is at your discretion:
     * you may choose to not provide offline access to your premium content.
=======
     * A local cache billing client is important in that the Play Store may be temporarily
     * unavailable during updates. In such cases, it may be important that the users
     * continue to get access to premium data that they own. Alternatively, you may choose not to
     * provide offline access to your premium content.
>>>>>>> fc0b3541
     *
     * Even beyond offline access to premium content, however, a local cache billing client makes
     * certain transactions easier. Without an offline cache billing client, for instance, the app
     * would need both the secure server and the Play Billing client to be available in order to
     * process consumable products.
     *
     * The data that lives here should be refreshed at regular intervals so that it reflects what's
     * in the Google Play Store.
     */
    lateinit private var localCacheBillingClient: LocalBillingDb

    /**
     * This list tells clients what subscriptions are available for sale
     */
    val subsSkuDetailsListLiveData: LiveData<List<AugmentedSkuDetails>> by lazy {
        if (::localCacheBillingClient.isInitialized == false) {
            localCacheBillingClient = LocalBillingDb.getInstance(application)
        }
        localCacheBillingClient.skuDetailsDao().getSubscriptionSkuDetails()
    }

    /**
     * This list tells clients what in-app products are available for sale
     */
    val inappSkuDetailsListLiveData: LiveData<List<AugmentedSkuDetails>> by lazy {
        if (::localCacheBillingClient.isInitialized == false) {
            localCacheBillingClient = LocalBillingDb.getInstance(application)
        }
        localCacheBillingClient.skuDetailsDao().getInappSkuDetails()
    }

    // START list of each distinct item user may own (i.e. entitlements)

    /*
     * The clients are interested in two types of information: what's for sale, and what the user
     * owns access to. subsSkuDetailsListLiveData and inappSkuDetailsListLiveData tell the clients
     * what's for sale. gasTankLiveData, premiumCarLiveData, and goldStatusLiveData will tell the
     * client what the user is entitled to. Notice there is nothing billing-specific about these
     * items; they are just properties of the app. So exposing these items to the rest of the app
     * doesn't mean that clients need to understand how billing works.
     *
     * One approach that isn't recommended would be to provide the clients a list of purchases and
      * let them figure it out from there:
     *
     *
     * ```
     *    val purchasesLiveData: LiveData<Set<CachedPurchase>>
     *        by lazy {
     *            queryPurchasesAsync()
     *             return localCacheBillingClient.purchaseDao().getPurchases()//assuming liveData
     *       }
     * ```
     *
     * In doing this, however, the [BillingRepository] API would not be client-friendly. Instead,
     * you should specify each item for the clients.
     *
     * For instance, this sample app sells three different items: gas, a car, and gold status.
     * Hence, the rest of the app wants to know -- at all time and as it happens -- the
     * following: how much gas the user has; what car the user owns; and does the user have gold
     * status. You don't need to expose any additional implementation details. Also you should
     * provide each one of those items as a [LiveData] so that the appropriate UIs get updated
     * automatically.
     */

    /**
     * Tracks how much gas the user owns. Because this is a [LiveData] item, clients will know
     * immediately when purchases are awarded to this user.
     *wr
     * __An Important Note:__
     * Technically, you could simply return `val gasLevel: LiveData<Int>` to clients and let them
     * figure out how to use it. You may choose to return a custom data type called [GasTank],
     * which will encapsulate the fact that, in this app, gas level has a lower bound of 0 and an
     * upper bound of 4. This way, clients will know exactly when the user is not allowed to make a
<<<<<<< HEAD
     * purchase and when the user needs to make a purchase. Always err on the side of doing the
     * right thing for the clients of your API.
=======
     * purchase and when the user needs to make a purchase.
>>>>>>> fc0b3541
     *
     * @See [GasTank]
     */
    val gasTankLiveData: LiveData<GasTank> by lazy {
        if (::localCacheBillingClient.isInitialized == false) {
            localCacheBillingClient = LocalBillingDb.getInstance(application)
        }
        localCacheBillingClient.entitlementsDao().getGasTank()
    }

    /**
     * Tracks whether this user is entitled to a premium car. This call returns data from the app's
     * own local DB; this way if Play and the secure server are unavailable, users still have
     * access to features they purchased.  Normally this would be a good place to update the local
     * cache to make sure it's always up-to-date. However, onBillingSetupFinished already called
     * queryPurchasesAsync for you; so no need.
     */
    val premiumCarLiveData: LiveData<PremiumCar> by lazy {
        if (::localCacheBillingClient.isInitialized == false) {
            localCacheBillingClient = LocalBillingDb.getInstance(application)
        }
        localCacheBillingClient.entitlementsDao().getPremiumCar()
    }

    /**
     * Tracks whether this user is entitled to gold status. This call returns data from the app's
     * own local DB; this way if Play and the secure server are unavailable, users still have
     * access to features they purchased.  Normally this would be a good place to update the local
     * cache to make sure it's always up-to-date. However, onBillingSetupFinished already called
     * queryPurchasesAsync for you; so no need.
     */
    val goldStatusLiveData: LiveData<GoldStatus> by lazy {
        if (::localCacheBillingClient.isInitialized == false) {
            localCacheBillingClient = LocalBillingDb.getInstance(application)
        }
        localCacheBillingClient.entitlementsDao().getGoldStatus()
    }

    // END list of each distinct item user may own (i.e. entitlements)

    /**
<<<<<<< HEAD
     * Correlated data sources necessarily belong inside a repository module so that the rest of
     * the app can have effortless access to the data it needs.
     * Still, it may be effective to track the opening (and sometimes closing) of data source
     * connections based on lifecycle events. One convenient way of doing that is by calling this
=======
     * Correlated data sources belong inside a repository module so that the rest of
     * the app can have appropriate access to the data it needs. Still, it may be effective to
     * track the opening (and sometimes closing) of data source connections based on lifecycle
     * events. One convenient way of doing that is by calling this
>>>>>>> fc0b3541
     * [startDataSourceConnections] when the [BillingViewModel] is instantiated and
     * [endDataSourceConnections] inside [ViewModel.onCleared]
     */
    fun startDataSourceConnections() {
        Log.d(LOG_TAG, "startDataSourceConnections")
        instantiateAndConnectToPlayBillingService()
<<<<<<< HEAD
        secureServerBillingClient = BillingWebservice.create()
=======
>>>>>>> fc0b3541
        localCacheBillingClient = LocalBillingDb.getInstance(application)
    }

    fun endDataSourceConnections() {
        playStoreBillingClient.endConnection()
        // normally you don't worry about closing a DB connection unless you have more than
        // one DB open. so no need to call 'localCacheBillingClient.close()'
        Log.d(LOG_TAG, "startDataSourceConnections")
    }

    private fun instantiateAndConnectToPlayBillingService() {
        playStoreBillingClient = BillingClient.newBuilder(application.applicationContext)
                .enablePendingPurchases() // required or app will crash
                .setListener(this).build()
        connectToPlayBillingService()
    }

    private fun connectToPlayBillingService(): Boolean {
        Log.d(LOG_TAG, "connectToPlayBillingService")
        if (!playStoreBillingClient.isReady) {
            playStoreBillingClient.startConnection(this)
            return true
        }
        return false
    }

    /**
     * This is the callback for when connection to the Play [BillingClient] has been successfully
     * established. It might make sense to get [SkuDetails] and [Purchases][Purchase] at this point.
     */
    override fun onBillingSetupFinished(billingResult: BillingResult) {
        when (billingResult.responseCode) {
            BillingClient.BillingResponseCode.OK -> {
                Log.d(LOG_TAG, "onBillingSetupFinished successfully")
                querySkuDetailsAsync(BillingClient.SkuType.INAPP, GameSku.INAPP_SKUS)
                querySkuDetailsAsync(BillingClient.SkuType.SUBS, GameSku.SUBS_SKUS)
                queryPurchasesAsync()
            }
            BillingClient.BillingResponseCode.BILLING_UNAVAILABLE -> {
                //Some apps may choose to make decisions based on this knowledge.
                Log.d(LOG_TAG, billingResult.debugMessage)
            }
            else -> {
                //do nothing. Someone else will connect it through retry policy.
                //May choose to send to server though
                Log.d(LOG_TAG, billingResult.debugMessage)
            }
        }
    }

    /**
     * This method is called when the app has inadvertently disconnected from the [BillingClient].
     * An attempt should be made to reconnect using a retry policy. Note the distinction between
     * [endConnection][BillingClient.endConnection] and disconnected:
     * - disconnected means it's okay to try reconnecting.
     * - endConnection means the [playStoreBillingClient] must be re-instantiated and then start
     *   a new connection because a [BillingClient] instance is invalid after endConnection has
     *   been called.
     **/
    override fun onBillingServiceDisconnected() {
        Log.d(LOG_TAG, "onBillingServiceDisconnected")
        connectToPlayBillingService()
    }

    /**
     * BACKGROUND
     *
     * Google Play Billing refers to receipts as [Purchases][Purchase]. So when a user buys
     * something, Play Billing returns a [Purchase] object that the app then uses to release the
     * [Entitlement] to the user. Receipts are pivotal within the [BillingRepositor]; but they are
     * not part of the repo’s public API, because clients don’t need to know about them. When
     * the release of entitlements occurs depends on the type of purchase. For consumable products,
     * the release may be deferred until after consumption by Google Play; for non-consumable
     * products and subscriptions, the release may be deferred until after
     * [BillingClient.acknowledgePurchaseAsync] is called. You should keep receipts in the local
     * cache for augmented security and for making some transactions easier.
     *
     * THIS METHOD
     *
     * [This method][queryPurchasesAsync] grabs all the active purchases of this user and makes them
     * available to this app instance. Whereas this method plays a central role in the billing
     * system, it should be called at key junctures, such as when user the app starts.
     *
     * Because purchase data is vital to the rest of the app, this method is called each time
     * the [BillingViewModel] successfully establishes connection with the Play [BillingClient]:
     * the call comes through [onBillingSetupFinished]. Recall also from Figure 4 that this method
     * gets called from inside [onPurchasesUpdated] in the event that a purchase is "already
     * owned," which can happen if a user buys the item around the same time
     * on a different device.
     */
    fun queryPurchasesAsync() {
        Log.d(LOG_TAG, "queryPurchasesAsync called")
        val purchasesResult = HashSet<Purchase>()
        var result = playStoreBillingClient.queryPurchases(BillingClient.SkuType.INAPP)
        Log.d(LOG_TAG, "queryPurchasesAsync INAPP results: ${result?.purchasesList?.size}")
        result?.purchasesList?.apply { purchasesResult.addAll(this) }
        if (isSubscriptionSupported()) {
            result = playStoreBillingClient.queryPurchases(BillingClient.SkuType.SUBS)
            result?.purchasesList?.apply { purchasesResult.addAll(this) }
            Log.d(LOG_TAG, "queryPurchasesAsync SUBS results: ${result?.purchasesList?.size}")
        }
<<<<<<< HEAD
        taskExecutionRetryPolicy(playStoreBillingClient, this) { task() }
=======
        processPurchases(purchasesResult)
>>>>>>> fc0b3541
    }

    private fun processPurchases(purchasesResult: Set<Purchase>) =
            CoroutineScope(Job() + Dispatchers.IO).launch {
<<<<<<< HEAD
                val cachedPurchases = localCacheBillingClient.purchaseDao().getPurchases()
                val newBatch = HashSet<Purchase>(purchasesResult.size)
                purchasesResult.forEach { purchase ->
                    if (isSignatureValid(
                                    purchase
                            ) && !cachedPurchases.any { it.data == purchase }
                    ) {//todo !cachedPurchases.contains(purchase)
                        newBatch.add(purchase)
                    }
                }

                if (newBatch.isNotEmpty()) {
                    sendPurchasesToServer(newBatch)
                    // We still care about purchasesResult in case a old purchase has not yet been consumed.
                    saveToLocalDatabase(newBatch, purchasesResult)
                    //consumeAsync(purchasesResult): do this inside saveToLocalDatabase to avoid race condition
                } else if (isLastInvocationTimeStale(application)) {
                    handleConsumablePurchasesAsync(purchasesResult)
                    queryPurchasesFromSecureServer()
                }
            }

    /**
     * Ideally this check should be done on the secure server. @see [Security]
     */
    private fun isSignatureValid(purchase: Purchase): Boolean {
        return Security.verifyPurchase(
                Security.BASE_64_ENCODED_PUBLIC_KEY, purchase.originalJson, purchase.signature
        )
    }
=======
                Log.d(LOG_TAG, "processPurchases called")
                val validPurchases = HashSet<Purchase>(purchasesResult.size)
                Log.d(LOG_TAG, "processPurchases newBatch content $purchasesResult")
                purchasesResult.forEach { purchase ->
                    if (purchase.purchaseState == Purchase.PurchaseState.PURCHASED) {
                        if (isSignatureValid(purchase)) {
                            validPurchases.add(purchase)
                        }
                    } else if (purchase.purchaseState == Purchase.PurchaseState.PENDING) {
                        Log.d(LOG_TAG, "Received a pending purchase of SKU: ${purchase.sku}")
                        // handle pending purchases, e.g. confirm with users about the pending
                        // purchases, prompt them to complete it, etc.
                    }
                }
                val (consumables, nonConsumables) = validPurchases.partition {
                    GameSku.CONSUMABLE_SKUS.contains(it.sku)
                }
                Log.d(LOG_TAG, "processPurchases consumables content $consumables")
                Log.d(LOG_TAG, "processPurchases non-consumables content $nonConsumables")
                /*
                  As is being done in this sample, for extra reliability you may store the
                  receipts/purchases to a your own remote/local database for until after you
                  disburse entitlements. That way if the Google Play Billing library fails at any
                  given point, you can independently verify whether entitlements were accurately
                  disbursed. In this sample, the receipts are then removed upon entitlement
                  disbursement.
                 */
                val testing = localCacheBillingClient.purchaseDao().getPurchases()
                Log.d(LOG_TAG, "processPurchases purchases in the lcl db ${testing?.size}")
                localCacheBillingClient.purchaseDao().insert(*validPurchases.toTypedArray())
                handleConsumablePurchasesAsync(consumables)
                acknowledgeNonConsumablePurchasesAsync(nonConsumables)
            }
>>>>>>> fc0b3541

    /**
     * Recall that Google Play Billing only supports two SKU types:
     * [in-app products][BillingClient.SkuType.INAPP] and
     * [subscriptions][BillingClient.SkuType.SUBS]. In-app products are actual items that a
     * user can buy, such as a house or food; subscriptions refer to services that a user must
     * pay for regularly, such as auto-insurance. Subscriptions are not consumable.
     *
     * Play Billing provides methods for consuming in-app products because they understand that
     * apps may sell items that users will keep forever (i.e. never consume) such as a house,
     * and consumable items that users will need to keep buying such as food. Nevertheless, Google
     * Play leaves the distinction for which in-app products are consumable entirely up to you.
     *
     * If an app wants its users to be able to keep buying an item, it must call
     * [BillingClient.consumeAsync] each time they buy it. This is because Google Play won't let
     * users buy items that they've previously bought but haven't consumed. In Trivial Drive, for
     * example, consumeAsync is called each time the user buys gas; otherwise they would never be
     * able to buy gas or drive again once the tank becomes empty.
     */
    private fun handleConsumablePurchasesAsync(consumables: List<Purchase>) {
        Log.d(LOG_TAG, "handleConsumablePurchasesAsync called")
        consumables.forEach {
            Log.d(LOG_TAG, "handleConsumablePurchasesAsync foreach it is $it")
            val params =
                    ConsumeParams.newBuilder().setPurchaseToken(it.purchaseToken).build()
            playStoreBillingClient.consumeAsync(params) { billingResult, purchaseToken ->
                when (billingResult.responseCode) {
                    BillingClient.BillingResponseCode.OK -> {
                        // Update the appropriate tables/databases to grant user the items
                        purchaseToken.apply { disburseConsumableEntitlements(it) }
                    }
                    else -> {
                        Log.w(LOG_TAG, billingResult.debugMessage)
                    }
                }
            }
        }
    }

<<<<<<< HEAD
    private fun sendPurchasesToServer(purchases: Set<Purchase>) {
        /*
        TODO if you have a server:
        send purchases to server using maybe

         `secureServerBillingClient.updateServer(newBatch.toSet())`

         and then after server has processed the information, then get purchases from server using
         [queryPurchasesFromSecureServer], which will help clean up the local cache
         */
=======
    /**
     * If you do not acknowledge a purchase, the Google Play Store will provide a refund to the
     * users within a few days of the transaction. Therefore you have to implement
     * [BillingClient.acknowledgePurchaseAsync] inside your app.
     */
    private fun acknowledgeNonConsumablePurchasesAsync(nonConsumables: List<Purchase>) {
        nonConsumables.forEach { purchase ->
            val params = AcknowledgePurchaseParams.newBuilder().setPurchaseToken(purchase
                    .purchaseToken).build()
            playStoreBillingClient.acknowledgePurchase(params) { billingResult ->
                when (billingResult.responseCode) {
                    BillingClient.BillingResponseCode.OK -> {
                        disburseNonConsumableEntitlement(purchase)
                    }
                    else -> Log.d(LOG_TAG, "acknowledgeNonConsumablePurchasesAsync response is ${billingResult.debugMessage}")
                }
            }

        }
>>>>>>> fc0b3541
    }

    /**
     * This is the final step, where purchases/receipts are converted to premium contents.
     * In this sample, once the entitlement is disbursed the receipt is thrown out.
     */
<<<<<<< HEAD
    private fun handleConsumablePurchasesAsync(purchases: Set<Purchase>) {
        purchases.forEach {
            if (GameSku.CONSUMABLE_SKUS.contains(it.sku)) {
                playStoreBillingClient.consumeAsync(it.purchaseToken, this@BillingRepository)
                //tell your server:
                Log.i(
                        LOG_TAG,
                        "handleConsumablePurchasesAsync: asked Play Billing to consume sku = ${it.sku}"
                )
=======
    private fun disburseNonConsumableEntitlement(purchase: Purchase) =
            CoroutineScope(Job() + Dispatchers.IO).launch {
                when (purchase.sku) {
                    GameSku.PREMIUM_CAR -> {
                        val premiumCar = PremiumCar(true)
                        insert(premiumCar)
                        localCacheBillingClient.skuDetailsDao()
                                .insertOrUpdate(purchase.sku, premiumCar.mayPurchase())
                    }
                    GameSku.GOLD_MONTHLY, GameSku.GOLD_YEARLY -> {
                        val goldStatus = GoldStatus(true)
                        insert(goldStatus)
                        localCacheBillingClient.skuDetailsDao()
                                .insertOrUpdate(purchase.sku, goldStatus.mayPurchase())
                        /* there is more than one way to buy gold status. After disabling the
                        one the user just purchased, re-enble the others */
                        GameSku.GOLD_STATUS_SKUS.forEach { otherSku ->
                            if (otherSku != purchase.sku) {
                                localCacheBillingClient.skuDetailsDao()
                                        .insertOrUpdate(otherSku, !goldStatus.mayPurchase())
                            }
                        }
                    }
                }
                localCacheBillingClient.purchaseDao().delete(purchase)
>>>>>>> fc0b3541
            }

    /**
     * Ideally your implementation will comprise a secure server, rendering this check
     * unnecessary. @see [Security]
     */
    private fun isSignatureValid(purchase: Purchase): Boolean {
        return Security.verifyPurchase(
                Security.BASE_64_ENCODED_PUBLIC_KEY, purchase.originalJson, purchase.signature
        )
    }

    /**
     * Checks if the user's device supports subscriptions
     */
    private fun isSubscriptionSupported(): Boolean {
<<<<<<< HEAD
        val responseCode =
                playStoreBillingClient.isFeatureSupported(BillingClient.FeatureType.SUBSCRIPTIONS)
        if (responseCode != BillingClient.BillingResponse.OK) {
            Log.w(LOG_TAG, "isSubscriptionSupported() got an error response: $responseCode")
=======
        val billingResult =
                playStoreBillingClient.isFeatureSupported(BillingClient.FeatureType.SUBSCRIPTIONS)
        var succeeded = false
        when (billingResult.responseCode) {
            BillingClient.BillingResponseCode.SERVICE_DISCONNECTED -> connectToPlayBillingService()
            BillingClient.BillingResponseCode.OK -> succeeded = true
            else -> Log.w(LOG_TAG,
                    "isSubscriptionSupported() error: ${billingResult.debugMessage}")
>>>>>>> fc0b3541
        }
        return succeeded
    }

    /**
     * Presumably a set of SKUs has been defined on the Google Play Developer Console. This
     * method is for requesting a (improper) subset of those SKUs. Hence, the method accepts a list
     * of product IDs and returns the matching list of SkuDetails.
     *
     * The result is passed to [onSkuDetailsResponse]
     */
    private fun querySkuDetailsAsync(
<<<<<<< HEAD
            @BillingClient.SkuType skuType: String, skuList: List<String>
    ) {
        val params = SkuDetailsParams.newBuilder()
        params.setSkusList(skuList).setType(skuType)
        taskExecutionRetryPolicy(playStoreBillingClient, this) {
            Log.d(LOG_TAG, "querySkuDetailsAsync for $skuType")
            playStoreBillingClient.querySkuDetailsAsync(params.build(), this)

        }
    }

    /**
     * This is the callback from querySkuDetailsAsync. The local cache uses this response to create
     * an AugmentedSkuDetails list for the clients.
     */
    override fun onSkuDetailsResponse(responseCode: Int, skuDetailsList: MutableList<SkuDetails>?) {
        if (responseCode != BillingClient.BillingResponse.OK) {
            Log.w(LOG_TAG, "SkuDetails query failed with response: $responseCode")
        } else {
            Log.d(LOG_TAG, "SkuDetails query responded with success. List: $skuDetailsList")
        }

        if (skuDetailsList.orEmpty().isNotEmpty()) {
            val scope = CoroutineScope(Job() + Dispatchers.IO)
            scope.launch {
                skuDetailsList?.forEach {
                    localCacheBillingClient.skuDetailsDao().insertOrUpdate(it)
=======
            @BillingClient.SkuType skuType: String,
            skuList: List<String>) {
        val params = SkuDetailsParams.newBuilder().setSkusList(skuList).setType(skuType).build()
        Log.d(LOG_TAG, "querySkuDetailsAsync for $skuType")
        playStoreBillingClient.querySkuDetailsAsync(params) { billingResult, skuDetailsList ->
            when (billingResult.responseCode) {
                BillingClient.BillingResponseCode.OK -> {
                    if (skuDetailsList.orEmpty().isNotEmpty()) {
                        skuDetailsList.forEach {
                            CoroutineScope(Job() + Dispatchers.IO).launch {
                                localCacheBillingClient.skuDetailsDao().insertOrUpdate(it)
                            }
                        }
                    }
                }
                else -> {
                    Log.e(LOG_TAG, billingResult.debugMessage)
>>>>>>> fc0b3541
                }
            }
        }
    }

    /**
     * This is the function to call when user wishes to make a purchase. This function will
     * launch the Google Play Billing flow. The response to this call is returned in
     * [onPurchasesUpdated]
     */
    fun launchBillingFlow(activity: Activity, augmentedSkuDetails: AugmentedSkuDetails) =
            launchBillingFlow(activity, SkuDetails(augmentedSkuDetails.originalJson))

    fun launchBillingFlow(activity: Activity, skuDetails: SkuDetails) {
        val oldSku: String? = getOldSku(skuDetails.sku)
        val purchaseParams = BillingFlowParams.newBuilder().setSkuDetails(skuDetails)
                .setOldSku(oldSku).build()
        playStoreBillingClient.launchBillingFlow(activity, purchaseParams)
    }

    /**
     * This sample app offers only one item for subscription: GoldStatus. And there are two
     * ways a user can subscribe to GoldStatus: monthly or yearly. The BillingRepository can access
     * the old SKU if one exists.
     */
    private fun getOldSku(sku: String?): String? {
        var result: String? = null
        if (GameSku.SUBS_SKUS.contains(sku)) {
            goldStatusLiveData.value?.apply {
                result = when (sku) {
                    GameSku.GOLD_MONTHLY -> GameSku.GOLD_YEARLY
                    else -> GameSku.GOLD_YEARLY
                }
            }
        }
        return result
    }

    /**
     * This method is called by the [playStoreBillingClient] when new purchases are detected.
     * The purchase list in this method is not the same as the one in
     * [queryPurchases][BillingClient.queryPurchases]. Whereas queryPurchases returns everything
     * this user owns, [onPurchasesUpdated] only returns the items that were just now purchased or
     * billed.
     *
     * The purchases provided here should be passed along to the secure server for
     * [verification](https://developer.android.com/google/play/billing/billing_library_overview#Verify)
     * and safekeeping. And if this purchase is consumable, it should be consumed, and the secure
     * server should be told of the consumption. All that is accomplished by calling
     * [queryPurchasesAsync].
     */
    override fun onPurchasesUpdated(
            billingResult: BillingResult,
            purchases: MutableList<Purchase>?
    ) {
        when (billingResult.responseCode) {
            BillingClient.BillingResponseCode.OK -> {
                // will handle server verification, consumables, and updating the local cache
                purchases?.apply { processPurchases(this.toSet()) }
            }
            BillingClient.BillingResponseCode.ITEM_ALREADY_OWNED -> {
                // item already owned? call queryPurchasesAsync to verify and process all such items
                Log.d(LOG_TAG, billingResult.debugMessage)
                queryPurchasesAsync()
            }
<<<<<<< HEAD
            BillingClient.BillingResponse.DEVELOPER_ERROR -> {
                Log.e(
                        LOG_TAG, "Your app's configuration is incorrect. Review in the Google Play" +
                        "Console. Possible causes of this error include: APK is not signed with " +
                        "release key; SKU productId mismatch."
                )
            }
            else -> {
                Log.i(LOG_TAG, "BillingClient.BillingResponse error code: $responseCode")
            }
        }
    }

    /**
     * Called by [playStoreBillingClient] to notify that a consume operation has finished.
     * Appropriate action should be taken in the app, such as add fuel to user's car.
     * This information should also be saved on the secure server in case user accesses the app
     * through another device.
     */
    override fun onConsumeResponse(responseCode: Int, purchaseToken: String?) {
        Log.d(LOG_TAG, "onConsumeResponse")
        when (responseCode) {
            BillingClient.BillingResponse.OK -> {
                //give user the items s/he just bought by updating the appropriate tables/databases
                purchaseToken?.apply { saveToLocalDatabase(this) }
                secureServerBillingClient.onComsumeResponse(purchaseToken, responseCode)
            }
            else -> {
                Log.w(
                        LOG_TAG, "Error consuming purchase with token ($purchaseToken). " +
                        "Response code: $responseCode"
                )
            }
        }
    }

    /**
     * [Purchase] is a central data type. Hence it is used to update all the other data types
     * presented to clients. Obviously it is used to update [entitlements][Entitlement]. Not so
     * obvious, perhaps, is that it is also used to update the [AugmentedSkuDetails] entities
     * (see the documentation of [AugmentedSkuDetails] for more context.)
     *
     * This is Kotlin and so it makes sense to use coroutines to persist the data in the background.
     * But if an app prefers to use RxJava, they should feel free to do so.
     *
     * There are three things happening here:
     * 1. If user just purchase non-consumable items or subscriptions, update their entitlement
     *      to those items. (i.e. gold status and premium car)
     * 2. Save all the [Purchase] objects to the local cache.
     * 3. Tell Play to consume the consumable products (i.e. gas) if any
     *
     * Note that an Entitlement and a Purchase aren't the same thing although they are related.
     * Think of the Purchase as a receipt and as Entitlement as the actual product.
     */
    private fun saveToLocalDatabase(newBatch: Set<Purchase>, allPurchases: Set<Purchase>) {
        val scope = CoroutineScope(Job() + Dispatchers.IO)
        scope.launch {
            newBatch.forEach { purchase ->
                when (purchase.sku) {
                    GameSku.PREMIUM_CAR -> {
                        val premiumCar = PremiumCar(true)
                        insert(premiumCar)
                        localCacheBillingClient.skuDetailsDao()
                                .insertOrUpdate(purchase.sku, premiumCar.mayPurchase())
                    }
                    GameSku.GOLD_MONTHLY, GameSku.GOLD_YEARLY -> {
                        val goldStatus = GoldStatus(true)
                        insert(goldStatus)
                        localCacheBillingClient.skuDetailsDao()
                                .insertOrUpdate(purchase.sku, goldStatus.mayPurchase())
                        /*there are more than one way to buy gold status. After disabling the one the user
                        * just purchased, re-enble the others*/
                        GOLD_STATUS_SKUS.forEach { otherSku ->
                            if (otherSku != purchase.sku) {
                                localCacheBillingClient.skuDetailsDao()
                                        .insertOrUpdate(otherSku, !goldStatus.mayPurchase())
                            }
                        }
                    }
=======
            BillingClient.BillingResponseCode.SERVICE_DISCONNECTED -> {
                connectToPlayBillingService()
            }
            else -> {
                Log.i(LOG_TAG, billingResult.debugMessage)
            }
        }
    }

    private fun disburseConsumableEntitlements(purchase: Purchase) =
            CoroutineScope(Job() + Dispatchers.IO).launch {
                if (purchase.sku == GameSku.GAS) {
                    updateGasTank(GasTank(GAS_PURCHASE))
                    /**
                     * This disburseConsumableEntitlements method was called because Play called onConsumeResponse.
                     * So if you think of a Purchase as a receipt, you no longer need to keep a copy of
                     * the receipt in the local cache since the user has just consumed the product.
                     */
                    localCacheBillingClient.purchaseDao().delete(purchase)
>>>>>>> fc0b3541
                }
            }

    /**
     * The gas level can be updated from the client when the user drives or from a data source
     * (e.g. Play BillingClient) when the user buys more gas. Hence this repo must watch against
     * race conditions and interleaves.
     */
    @WorkerThread
    suspend fun updateGasTank(gas: GasTank) = withContext(Dispatchers.IO) {
        Log.d(LOG_TAG, "updateGasTank")
        var update: GasTank = gas
        gasTankLiveData.value?.apply {
            synchronized(this) {
                if (this != gas) {//new purchase
                    update = GasTank(getLevel() + gas.getLevel())
                }
                Log.d(
                        LOG_TAG,
                        "New purchase level is ${gas.getLevel()}; existing level is ${getLevel()}; so the final result is ${update.getLevel()}"
                )
                localCacheBillingClient.entitlementsDao().update(update)
            }
        }
        if (gasTankLiveData.value == null) {
            localCacheBillingClient.entitlementsDao().insert(update)
            Log.d(LOG_TAG, "No we just added from null gas with level: ${gas.getLevel()}")
        }
        localCacheBillingClient.skuDetailsDao().insertOrUpdate(GameSku.GAS, update.mayPurchase())
        Log.d(LOG_TAG, "updated AugmentedSkuDetails as well")
    }

    @WorkerThread
    suspend private fun insert(entitlement: Entitlement) = withContext(Dispatchers.IO) {
        localCacheBillingClient.entitlementsDao().insert(entitlement)
    }

    companion object {
        private const val LOG_TAG = "BillingRepository"

        @Volatile
        private var INSTANCE: BillingRepository? = null

        fun getInstance(application: Application): BillingRepository =
                INSTANCE ?: synchronized(this) {
                    INSTANCE
                            ?: BillingRepository(application)
                                    .also { INSTANCE = it }
                }
<<<<<<< HEAD
    }

    /**
     * This is the throttling valve. It is used to modulate how often calls are made to the
     * secure server in order to save money.
     */
    private object Throttle {
        private val DEAD_BAND = 7200000//2*60*60*1000: two hours wait
        private val PREFS_NAME = "BillingRepository.Throttle"
        private val KEY = "lastInvocationTime"

        fun isLastInvocationTimeStale(context: Context): Boolean {
            val sharedPrefs = context.getSharedPreferences(PREFS_NAME, Context.MODE_PRIVATE)
            val lastInvocationTime = sharedPrefs.getLong(KEY, 0)
            return lastInvocationTime + DEAD_BAND < Date().time
        }

        fun refreshLastInvocationTime(context: Context) {
            val sharedPrefs = context.getSharedPreferences(PREFS_NAME, Context.MODE_PRIVATE)
            with(sharedPrefs.edit()) {
                putLong(KEY, Date().time)
                apply()
            }
        }
    }

    /**
     * This private object class shows example retry policies. You may choose to replace it with
     * your own policies.
     */
    private object RetryPolicies {
        private val maxRetry = 5
        private var retryCounter = AtomicInteger(1)
        private val baseDelayMillis = 500
        private val taskDelay = 2000L

        fun resetConnectionRetryPolicyCounter() {
            retryCounter.set(1)
        }

        /**
         * This works because it actually makes one call. Then it waits for success or failure.
         * onSuccess it makes no more calls and resets the retryCounter to 1. onFailure another
         * call is made, until too many failures cause retryCounter to reach maxRetry and the
         * policy stops trying. This is a safe algorithm: the initial calls to
         * connectToPlayBillingService from instantiateAndConnectToPlayBillingService is always
         * independent of the RetryPolicies. And so the Retry Policy exists only to help and never
         * to hurt.
         */
        fun connectionRetryPolicy(block: () -> Unit) {
            Log.d(LOG_TAG, "connectionRetryPolicy")
            val scope = CoroutineScope(Job() + Dispatchers.Main)
            scope.launch {
                val counter = retryCounter.getAndIncrement()
                if (counter < maxRetry) {
                    val waitTime: Long = (2f.pow(counter) * baseDelayMillis).toLong()
                    delay(waitTime)
                    block()
                }
            }
        }

        /**
         * All this is doing is check that billingClient is connected and if it's not, request
         * connection, wait x number of seconds and then proceed with the actual task.
         */
        fun taskExecutionRetryPolicy(
                billingClient: BillingClient,
                listener: BillingRepository,
                task: () -> Unit
        ) {
            val scope = CoroutineScope(Job() + Dispatchers.Main)
            scope.launch {
                if (!billingClient.isReady) {
                    Log.d(LOG_TAG, "taskExecutionRetryPolicy billing not ready")
                    billingClient.startConnection(listener)
                    delay(taskDelay)
                }
                task()
            }
        }
=======
>>>>>>> fc0b3541
    }

    /**
     * [INAPP_SKUS], [SUBS_SKUS], [CONSUMABLE_SKUS]:
     *
<<<<<<< HEAD
     * Where you define these lists is up to you. If you don't need customization, then
     * it makes sence to define and hardcode them here.
     * But there are use cases where you may need customization:
=======
     * If you don't need customization ,then you can define these lists and hardcode them here.
     * That said, there are use cases where you may need customization:
>>>>>>> fc0b3541
     *
     * - If you don't want to update your APK (or Bundle) each time you change your SKUs, then you
     *   may want to load these lists from your secure server.
     *
     * - If your design is such that users can buy different items from different Activities or
     * Fragments, then you may want to define a list for each of those subsets. I only have two
     * subsets: INAPP_SKUS and SUBS_SKUS
     */

    private object GameSku {
        val GAS = "gas"
        val PREMIUM_CAR = "premium_car"
        val GOLD_MONTHLY = "gold_monthly"
        val GOLD_YEARLY = "gold_yearly"

        val INAPP_SKUS = listOf(GAS, PREMIUM_CAR)
        val SUBS_SKUS = listOf(GOLD_MONTHLY, GOLD_YEARLY)
        val CONSUMABLE_SKUS = listOf(GAS)
        val GOLD_STATUS_SKUS = SUBS_SKUS // coincidence that there only gold_status is a sub
    }
}
<|MERGE_RESOLUTION|>--- conflicted
+++ resolved
@@ -21,38 +21,19 @@
 import androidx.annotation.WorkerThread
 import androidx.lifecycle.LiveData
 import androidx.lifecycle.ViewModel
-<<<<<<< HEAD
-import com.android.billingclient.api.BillingClient
-import com.android.billingclient.api.BillingClientStateListener
-import com.android.billingclient.api.BillingFlowParams
-import com.android.billingclient.api.ConsumeResponseListener
-=======
 import com.android.billingclient.api.AcknowledgePurchaseParams
 import com.android.billingclient.api.BillingClient
 import com.android.billingclient.api.BillingClientStateListener
 import com.android.billingclient.api.BillingFlowParams
 import com.android.billingclient.api.BillingResult
 import com.android.billingclient.api.ConsumeParams
->>>>>>> fc0b3541
 import com.android.billingclient.api.Purchase
 import com.android.billingclient.api.PurchasesUpdatedListener
 import com.android.billingclient.api.SkuDetails
 import com.android.billingclient.api.SkuDetailsParams
-<<<<<<< HEAD
-import com.android.billingclient.api.SkuDetailsResponseListener
-=======
->>>>>>> fc0b3541
 import com.kotlin.trivialdrive.billingrepo.BillingRepository.GameSku.CONSUMABLE_SKUS
 import com.kotlin.trivialdrive.billingrepo.BillingRepository.GameSku.INAPP_SKUS
 import com.kotlin.trivialdrive.billingrepo.BillingRepository.GameSku.SUBS_SKUS
-<<<<<<< HEAD
-import com.kotlin.trivialdrive.billingrepo.BillingRepository.RetryPolicies.connectionRetryPolicy
-import com.kotlin.trivialdrive.billingrepo.BillingRepository.RetryPolicies.resetConnectionRetryPolicyCounter
-import com.kotlin.trivialdrive.billingrepo.BillingRepository.RetryPolicies.taskExecutionRetryPolicy
-import com.kotlin.trivialdrive.billingrepo.BillingRepository.Throttle.isLastInvocationTimeStale
-import com.kotlin.trivialdrive.billingrepo.BillingRepository.Throttle.refreshLastInvocationTime
-=======
->>>>>>> fc0b3541
 import com.kotlin.trivialdrive.billingrepo.localdb.AugmentedSkuDetails
 import com.kotlin.trivialdrive.billingrepo.localdb.Entitlement
 import com.kotlin.trivialdrive.billingrepo.localdb.GAS_PURCHASE
@@ -63,19 +44,9 @@
 import kotlinx.coroutines.CoroutineScope
 import kotlinx.coroutines.Dispatchers
 import kotlinx.coroutines.Job
-<<<<<<< HEAD
-import kotlinx.coroutines.delay
-import kotlinx.coroutines.launch
-import kotlinx.coroutines.withContext
-import java.util.Date
-import java.util.HashSet
-import java.util.concurrent.atomic.AtomicInteger
-import kotlin.math.pow
-=======
 import kotlinx.coroutines.launch
 import kotlinx.coroutines.withContext
 import java.util.HashSet
->>>>>>> fc0b3541
 
 /**
  *
@@ -359,12 +330,7 @@
  *  @param application the [Application] context
  */
 class BillingRepository private constructor(private val application: Application) :
-<<<<<<< HEAD
-        PurchasesUpdatedListener, BillingClientStateListener,
-        ConsumeResponseListener, SkuDetailsResponseListener {
-=======
         PurchasesUpdatedListener, BillingClientStateListener {
->>>>>>> fc0b3541
 
     /**
      * The [BillingClient] is the most reliable and primary source of truth for all purchases
@@ -385,40 +351,10 @@
     lateinit private var playStoreBillingClient: BillingClient
 
     /**
-<<<<<<< HEAD
-     * In addition to the Play billing client, there may need to have a secure server billing client
-     * if the platform in question provides the user multiple avenues for purchasing premium
-     * content. Examples of such avenues include the web or another mobile OS besides Android.
-     * So if, for instance, the user makes some purchases through iOS and some purchases through
-     * Android, then the Play Store may not know everything the user owns. Therefore, in order to
-     * give the user access to all their entitlements on Android, the secure server would be
-     * consulted.
-     *
-     * Security is, of course, an important consideration of the billing repo’s architecture.
-     * So in addition to the aforementioned cases, there may still want to have a secure server
-     * billing client for an additional level of security, such as signature verification.
-     * Understanding this, Play Billing provides a server-to-server interface through which all
-     * purchases made on Android can be verified.
-     *
-     * Therefore, an app’s own secure server is always ideally the best place to check for billing
-     * data. Nevertheless, there may be times when the secure server is unavailable either for
-     * maintenance or because the user has no internet access. For this reason, verifying purchases
-     * with Play’s [BillingClient] is a great option.
-     */
-    lateinit private var secureServerBillingClient: BillingWebservice
-
-    /**
-     * A local cache billing client is important in that both the Play Store and the secure server
-     * may be temporarily unavailable: the Play Store may be unavailable during updates and
-     * the secure server during maintenance. In such cases, it may be important that the users
-     * continue to get access to premium data that they own. This of course is at your discretion:
-     * you may choose to not provide offline access to your premium content.
-=======
      * A local cache billing client is important in that the Play Store may be temporarily
      * unavailable during updates. In such cases, it may be important that the users
      * continue to get access to premium data that they own. Alternatively, you may choose not to
      * provide offline access to your premium content.
->>>>>>> fc0b3541
      *
      * Even beyond offline access to premium content, however, a local cache billing client makes
      * certain transactions easier. Without an offline cache billing client, for instance, the app
@@ -486,18 +422,13 @@
     /**
      * Tracks how much gas the user owns. Because this is a [LiveData] item, clients will know
      * immediately when purchases are awarded to this user.
-     *wr
+     *
      * __An Important Note:__
      * Technically, you could simply return `val gasLevel: LiveData<Int>` to clients and let them
      * figure out how to use it. You may choose to return a custom data type called [GasTank],
      * which will encapsulate the fact that, in this app, gas level has a lower bound of 0 and an
      * upper bound of 4. This way, clients will know exactly when the user is not allowed to make a
-<<<<<<< HEAD
-     * purchase and when the user needs to make a purchase. Always err on the side of doing the
-     * right thing for the clients of your API.
-=======
      * purchase and when the user needs to make a purchase.
->>>>>>> fc0b3541
      *
      * @See [GasTank]
      */
@@ -539,27 +470,16 @@
     // END list of each distinct item user may own (i.e. entitlements)
 
     /**
-<<<<<<< HEAD
-     * Correlated data sources necessarily belong inside a repository module so that the rest of
-     * the app can have effortless access to the data it needs.
-     * Still, it may be effective to track the opening (and sometimes closing) of data source
-     * connections based on lifecycle events. One convenient way of doing that is by calling this
-=======
      * Correlated data sources belong inside a repository module so that the rest of
      * the app can have appropriate access to the data it needs. Still, it may be effective to
      * track the opening (and sometimes closing) of data source connections based on lifecycle
      * events. One convenient way of doing that is by calling this
->>>>>>> fc0b3541
      * [startDataSourceConnections] when the [BillingViewModel] is instantiated and
      * [endDataSourceConnections] inside [ViewModel.onCleared]
      */
     fun startDataSourceConnections() {
         Log.d(LOG_TAG, "startDataSourceConnections")
         instantiateAndConnectToPlayBillingService()
-<<<<<<< HEAD
-        secureServerBillingClient = BillingWebservice.create()
-=======
->>>>>>> fc0b3541
         localCacheBillingClient = LocalBillingDb.getInstance(application)
     }
 
@@ -661,47 +581,11 @@
             result?.purchasesList?.apply { purchasesResult.addAll(this) }
             Log.d(LOG_TAG, "queryPurchasesAsync SUBS results: ${result?.purchasesList?.size}")
         }
-<<<<<<< HEAD
-        taskExecutionRetryPolicy(playStoreBillingClient, this) { task() }
-=======
         processPurchases(purchasesResult)
->>>>>>> fc0b3541
     }
 
     private fun processPurchases(purchasesResult: Set<Purchase>) =
             CoroutineScope(Job() + Dispatchers.IO).launch {
-<<<<<<< HEAD
-                val cachedPurchases = localCacheBillingClient.purchaseDao().getPurchases()
-                val newBatch = HashSet<Purchase>(purchasesResult.size)
-                purchasesResult.forEach { purchase ->
-                    if (isSignatureValid(
-                                    purchase
-                            ) && !cachedPurchases.any { it.data == purchase }
-                    ) {//todo !cachedPurchases.contains(purchase)
-                        newBatch.add(purchase)
-                    }
-                }
-
-                if (newBatch.isNotEmpty()) {
-                    sendPurchasesToServer(newBatch)
-                    // We still care about purchasesResult in case a old purchase has not yet been consumed.
-                    saveToLocalDatabase(newBatch, purchasesResult)
-                    //consumeAsync(purchasesResult): do this inside saveToLocalDatabase to avoid race condition
-                } else if (isLastInvocationTimeStale(application)) {
-                    handleConsumablePurchasesAsync(purchasesResult)
-                    queryPurchasesFromSecureServer()
-                }
-            }
-
-    /**
-     * Ideally this check should be done on the secure server. @see [Security]
-     */
-    private fun isSignatureValid(purchase: Purchase): Boolean {
-        return Security.verifyPurchase(
-                Security.BASE_64_ENCODED_PUBLIC_KEY, purchase.originalJson, purchase.signature
-        )
-    }
-=======
                 Log.d(LOG_TAG, "processPurchases called")
                 val validPurchases = HashSet<Purchase>(purchasesResult.size)
                 Log.d(LOG_TAG, "processPurchases newBatch content $purchasesResult")
@@ -735,7 +619,6 @@
                 handleConsumablePurchasesAsync(consumables)
                 acknowledgeNonConsumablePurchasesAsync(nonConsumables)
             }
->>>>>>> fc0b3541
 
     /**
      * Recall that Google Play Billing only supports two SKU types:
@@ -775,18 +658,6 @@
         }
     }
 
-<<<<<<< HEAD
-    private fun sendPurchasesToServer(purchases: Set<Purchase>) {
-        /*
-        TODO if you have a server:
-        send purchases to server using maybe
-
-         `secureServerBillingClient.updateServer(newBatch.toSet())`
-
-         and then after server has processed the information, then get purchases from server using
-         [queryPurchasesFromSecureServer], which will help clean up the local cache
-         */
-=======
     /**
      * If you do not acknowledge a purchase, the Google Play Store will provide a refund to the
      * users within a few days of the transaction. Therefore you have to implement
@@ -806,24 +677,12 @@
             }
 
         }
->>>>>>> fc0b3541
     }
 
     /**
      * This is the final step, where purchases/receipts are converted to premium contents.
      * In this sample, once the entitlement is disbursed the receipt is thrown out.
      */
-<<<<<<< HEAD
-    private fun handleConsumablePurchasesAsync(purchases: Set<Purchase>) {
-        purchases.forEach {
-            if (GameSku.CONSUMABLE_SKUS.contains(it.sku)) {
-                playStoreBillingClient.consumeAsync(it.purchaseToken, this@BillingRepository)
-                //tell your server:
-                Log.i(
-                        LOG_TAG,
-                        "handleConsumablePurchasesAsync: asked Play Billing to consume sku = ${it.sku}"
-                )
-=======
     private fun disburseNonConsumableEntitlement(purchase: Purchase) =
             CoroutineScope(Job() + Dispatchers.IO).launch {
                 when (purchase.sku) {
@@ -849,7 +708,6 @@
                     }
                 }
                 localCacheBillingClient.purchaseDao().delete(purchase)
->>>>>>> fc0b3541
             }
 
     /**
@@ -866,12 +724,6 @@
      * Checks if the user's device supports subscriptions
      */
     private fun isSubscriptionSupported(): Boolean {
-<<<<<<< HEAD
-        val responseCode =
-                playStoreBillingClient.isFeatureSupported(BillingClient.FeatureType.SUBSCRIPTIONS)
-        if (responseCode != BillingClient.BillingResponse.OK) {
-            Log.w(LOG_TAG, "isSubscriptionSupported() got an error response: $responseCode")
-=======
         val billingResult =
                 playStoreBillingClient.isFeatureSupported(BillingClient.FeatureType.SUBSCRIPTIONS)
         var succeeded = false
@@ -880,7 +732,6 @@
             BillingClient.BillingResponseCode.OK -> succeeded = true
             else -> Log.w(LOG_TAG,
                     "isSubscriptionSupported() error: ${billingResult.debugMessage}")
->>>>>>> fc0b3541
         }
         return succeeded
     }
@@ -893,35 +744,6 @@
      * The result is passed to [onSkuDetailsResponse]
      */
     private fun querySkuDetailsAsync(
-<<<<<<< HEAD
-            @BillingClient.SkuType skuType: String, skuList: List<String>
-    ) {
-        val params = SkuDetailsParams.newBuilder()
-        params.setSkusList(skuList).setType(skuType)
-        taskExecutionRetryPolicy(playStoreBillingClient, this) {
-            Log.d(LOG_TAG, "querySkuDetailsAsync for $skuType")
-            playStoreBillingClient.querySkuDetailsAsync(params.build(), this)
-
-        }
-    }
-
-    /**
-     * This is the callback from querySkuDetailsAsync. The local cache uses this response to create
-     * an AugmentedSkuDetails list for the clients.
-     */
-    override fun onSkuDetailsResponse(responseCode: Int, skuDetailsList: MutableList<SkuDetails>?) {
-        if (responseCode != BillingClient.BillingResponse.OK) {
-            Log.w(LOG_TAG, "SkuDetails query failed with response: $responseCode")
-        } else {
-            Log.d(LOG_TAG, "SkuDetails query responded with success. List: $skuDetailsList")
-        }
-
-        if (skuDetailsList.orEmpty().isNotEmpty()) {
-            val scope = CoroutineScope(Job() + Dispatchers.IO)
-            scope.launch {
-                skuDetailsList?.forEach {
-                    localCacheBillingClient.skuDetailsDao().insertOrUpdate(it)
-=======
             @BillingClient.SkuType skuType: String,
             skuList: List<String>) {
         val params = SkuDetailsParams.newBuilder().setSkusList(skuList).setType(skuType).build()
@@ -939,7 +761,6 @@
                 }
                 else -> {
                     Log.e(LOG_TAG, billingResult.debugMessage)
->>>>>>> fc0b3541
                 }
             }
         }
@@ -1005,87 +826,6 @@
                 Log.d(LOG_TAG, billingResult.debugMessage)
                 queryPurchasesAsync()
             }
-<<<<<<< HEAD
-            BillingClient.BillingResponse.DEVELOPER_ERROR -> {
-                Log.e(
-                        LOG_TAG, "Your app's configuration is incorrect. Review in the Google Play" +
-                        "Console. Possible causes of this error include: APK is not signed with " +
-                        "release key; SKU productId mismatch."
-                )
-            }
-            else -> {
-                Log.i(LOG_TAG, "BillingClient.BillingResponse error code: $responseCode")
-            }
-        }
-    }
-
-    /**
-     * Called by [playStoreBillingClient] to notify that a consume operation has finished.
-     * Appropriate action should be taken in the app, such as add fuel to user's car.
-     * This information should also be saved on the secure server in case user accesses the app
-     * through another device.
-     */
-    override fun onConsumeResponse(responseCode: Int, purchaseToken: String?) {
-        Log.d(LOG_TAG, "onConsumeResponse")
-        when (responseCode) {
-            BillingClient.BillingResponse.OK -> {
-                //give user the items s/he just bought by updating the appropriate tables/databases
-                purchaseToken?.apply { saveToLocalDatabase(this) }
-                secureServerBillingClient.onComsumeResponse(purchaseToken, responseCode)
-            }
-            else -> {
-                Log.w(
-                        LOG_TAG, "Error consuming purchase with token ($purchaseToken). " +
-                        "Response code: $responseCode"
-                )
-            }
-        }
-    }
-
-    /**
-     * [Purchase] is a central data type. Hence it is used to update all the other data types
-     * presented to clients. Obviously it is used to update [entitlements][Entitlement]. Not so
-     * obvious, perhaps, is that it is also used to update the [AugmentedSkuDetails] entities
-     * (see the documentation of [AugmentedSkuDetails] for more context.)
-     *
-     * This is Kotlin and so it makes sense to use coroutines to persist the data in the background.
-     * But if an app prefers to use RxJava, they should feel free to do so.
-     *
-     * There are three things happening here:
-     * 1. If user just purchase non-consumable items or subscriptions, update their entitlement
-     *      to those items. (i.e. gold status and premium car)
-     * 2. Save all the [Purchase] objects to the local cache.
-     * 3. Tell Play to consume the consumable products (i.e. gas) if any
-     *
-     * Note that an Entitlement and a Purchase aren't the same thing although they are related.
-     * Think of the Purchase as a receipt and as Entitlement as the actual product.
-     */
-    private fun saveToLocalDatabase(newBatch: Set<Purchase>, allPurchases: Set<Purchase>) {
-        val scope = CoroutineScope(Job() + Dispatchers.IO)
-        scope.launch {
-            newBatch.forEach { purchase ->
-                when (purchase.sku) {
-                    GameSku.PREMIUM_CAR -> {
-                        val premiumCar = PremiumCar(true)
-                        insert(premiumCar)
-                        localCacheBillingClient.skuDetailsDao()
-                                .insertOrUpdate(purchase.sku, premiumCar.mayPurchase())
-                    }
-                    GameSku.GOLD_MONTHLY, GameSku.GOLD_YEARLY -> {
-                        val goldStatus = GoldStatus(true)
-                        insert(goldStatus)
-                        localCacheBillingClient.skuDetailsDao()
-                                .insertOrUpdate(purchase.sku, goldStatus.mayPurchase())
-                        /*there are more than one way to buy gold status. After disabling the one the user
-                        * just purchased, re-enble the others*/
-                        GOLD_STATUS_SKUS.forEach { otherSku ->
-                            if (otherSku != purchase.sku) {
-                                localCacheBillingClient.skuDetailsDao()
-                                        .insertOrUpdate(otherSku, !goldStatus.mayPurchase())
-                            }
-                        }
-                    }
-=======
             BillingClient.BillingResponseCode.SERVICE_DISCONNECTED -> {
                 connectToPlayBillingService()
             }
@@ -1105,7 +845,6 @@
                      * the receipt in the local cache since the user has just consumed the product.
                      */
                     localCacheBillingClient.purchaseDao().delete(purchase)
->>>>>>> fc0b3541
                 }
             }
 
@@ -1155,103 +894,13 @@
                             ?: BillingRepository(application)
                                     .also { INSTANCE = it }
                 }
-<<<<<<< HEAD
-    }
-
-    /**
-     * This is the throttling valve. It is used to modulate how often calls are made to the
-     * secure server in order to save money.
-     */
-    private object Throttle {
-        private val DEAD_BAND = 7200000//2*60*60*1000: two hours wait
-        private val PREFS_NAME = "BillingRepository.Throttle"
-        private val KEY = "lastInvocationTime"
-
-        fun isLastInvocationTimeStale(context: Context): Boolean {
-            val sharedPrefs = context.getSharedPreferences(PREFS_NAME, Context.MODE_PRIVATE)
-            val lastInvocationTime = sharedPrefs.getLong(KEY, 0)
-            return lastInvocationTime + DEAD_BAND < Date().time
-        }
-
-        fun refreshLastInvocationTime(context: Context) {
-            val sharedPrefs = context.getSharedPreferences(PREFS_NAME, Context.MODE_PRIVATE)
-            with(sharedPrefs.edit()) {
-                putLong(KEY, Date().time)
-                apply()
-            }
-        }
-    }
-
-    /**
-     * This private object class shows example retry policies. You may choose to replace it with
-     * your own policies.
-     */
-    private object RetryPolicies {
-        private val maxRetry = 5
-        private var retryCounter = AtomicInteger(1)
-        private val baseDelayMillis = 500
-        private val taskDelay = 2000L
-
-        fun resetConnectionRetryPolicyCounter() {
-            retryCounter.set(1)
-        }
-
-        /**
-         * This works because it actually makes one call. Then it waits for success or failure.
-         * onSuccess it makes no more calls and resets the retryCounter to 1. onFailure another
-         * call is made, until too many failures cause retryCounter to reach maxRetry and the
-         * policy stops trying. This is a safe algorithm: the initial calls to
-         * connectToPlayBillingService from instantiateAndConnectToPlayBillingService is always
-         * independent of the RetryPolicies. And so the Retry Policy exists only to help and never
-         * to hurt.
-         */
-        fun connectionRetryPolicy(block: () -> Unit) {
-            Log.d(LOG_TAG, "connectionRetryPolicy")
-            val scope = CoroutineScope(Job() + Dispatchers.Main)
-            scope.launch {
-                val counter = retryCounter.getAndIncrement()
-                if (counter < maxRetry) {
-                    val waitTime: Long = (2f.pow(counter) * baseDelayMillis).toLong()
-                    delay(waitTime)
-                    block()
-                }
-            }
-        }
-
-        /**
-         * All this is doing is check that billingClient is connected and if it's not, request
-         * connection, wait x number of seconds and then proceed with the actual task.
-         */
-        fun taskExecutionRetryPolicy(
-                billingClient: BillingClient,
-                listener: BillingRepository,
-                task: () -> Unit
-        ) {
-            val scope = CoroutineScope(Job() + Dispatchers.Main)
-            scope.launch {
-                if (!billingClient.isReady) {
-                    Log.d(LOG_TAG, "taskExecutionRetryPolicy billing not ready")
-                    billingClient.startConnection(listener)
-                    delay(taskDelay)
-                }
-                task()
-            }
-        }
-=======
->>>>>>> fc0b3541
     }
 
     /**
      * [INAPP_SKUS], [SUBS_SKUS], [CONSUMABLE_SKUS]:
      *
-<<<<<<< HEAD
-     * Where you define these lists is up to you. If you don't need customization, then
-     * it makes sence to define and hardcode them here.
-     * But there are use cases where you may need customization:
-=======
      * If you don't need customization ,then you can define these lists and hardcode them here.
      * That said, there are use cases where you may need customization:
->>>>>>> fc0b3541
      *
      * - If you don't want to update your APK (or Bundle) each time you change your SKUs, then you
      *   may want to load these lists from your secure server.
